--- conflicted
+++ resolved
@@ -12,19 +12,11 @@
      QMessageBox, QWidget, QVBoxLayout, QLineEdit, QComboBox,
     QLabel, QProgressBar, QHBoxLayout, QPushButton,QApplication, QWidget,QTableWidgetItem
 )
-<<<<<<< HEAD
 from PyQt6.QtGui import QColor, QFont # Added QFont
 from PyQt6.QtCore import Qt, QThread, pyqtSignal, QTimer, QProcess
 from base_components.base_components import BaseTablePage # Assuming base_components.py is in a package or accessible path
 from UI.Styles import AppStyles, AppColors # Assuming UI.Styles.py is accessible
 from utils.kubernetes_client import get_kubernetes_client # Assuming utils.kubernetes_client.py is accessible
-=======
-from PyQt6.QtGui import QColor
-from PyQt6.QtCore import Qt, QThread, pyqtSignal, QTimer
-from base_components.base_components import BaseTablePage
-from UI.Styles import AppStyles
-from utils.kubernetes_client import get_kubernetes_client
->>>>>>> e8a2abf2
 
 # Kubernetes imports
 from kubernetes import client
@@ -1199,18 +1191,13 @@
         self.resource_name = resource_name
         self.namespace = namespace
         self.kube_client = get_kubernetes_client()
-<<<<<<< HEAD
         self._is_running = True
 
     def stop(self): self._is_running = False
 
-=======
-        
->>>>>>> e8a2abf2
     def run(self):
         """Delete the specified resource using kubernetes client."""
         try:
-<<<<<<< HEAD
             delete_options = client.V1DeleteOptions() 
             if self.resource_type == "pods":
                 if self.namespace:
@@ -1219,42 +1206,6 @@
                  self.kube_client.v1.delete_namespaced_service(name=self.resource_name, namespace=self.namespace, body=delete_options)
             elif self.resource_type == "deployments":
                  self.kube_client.apps_v1.delete_namespaced_deployment(name=self.resource_name, namespace=self.namespace, body=delete_options)
-=======
-            # Delete the resource using the appropriate API
-            if self.resource_type == "pod":
-                if self.namespace:
-                    self.kube_client.v1.delete_namespaced_pod(
-                        name=self.resource_name,
-                        namespace=self.namespace
-                    )
-                else:
-                    self.kube_client.v1.delete_pod(name=self.resource_name)
-            elif self.resource_type == "service":
-                self.kube_client.v1.delete_namespaced_service(
-                    name=self.resource_name,
-                    namespace=self.namespace
-                )
-            elif self.resource_type == "deployment":
-                self.kube_client.apps_v1.delete_namespaced_deployment(
-                    name=self.resource_name,
-                    namespace=self.namespace
-                )
-            elif self.resource_type == "node":
-                self.kube_client.v1.delete_node(name=self.resource_name)
-            elif self.resource_type == "namespace":
-                self.kube_client.v1.delete_namespace(name=self.resource_name)
-            elif self.resource_type == "configmap":
-                self.kube_client.v1.delete_namespaced_config_map(
-                    name=self.resource_name,
-                    namespace=self.namespace
-                )
-            elif self.resource_type == "secret":
-                self.kube_client.v1.delete_namespaced_secret(
-                    name=self.resource_name,
-                    namespace=self.namespace
-                )
-            # Add more resource types as needed
->>>>>>> e8a2abf2
             else:
                 self.delete_completed.emit(
                     False, 
@@ -1314,13 +1265,11 @@
         self.kube_client = get_kubernetes_client()
         
     def run(self):
-        """Delete all specified resources."""
-        success_list = []
-        error_list = []
-        
-        for i, (name, namespace) in enumerate(self.resources):
+        successes, errors = [], []
+        total = len(self.resources_to_delete)
+        for i, (name, ns) in enumerate(self.resources_to_delete):
+            if not self._is_running: break
             try:
-<<<<<<< HEAD
                 delete_options = client.V1DeleteOptions()
                 if self.resource_type == "pods":
                     self.kube_client.v1.delete_namespaced_pod(name=name, namespace=ns, body=delete_options)
@@ -1329,25 +1278,6 @@
             except Exception as e: errors.append((name, ns, str(e)))
             if self._is_running: self.batch_delete_progress.emit(i + 1, total)
         if self._is_running: self.batch_delete_completed.emit(successes, errors)
-=======
-                # Use the single resource deletion logic
-                deleter = ResourceDeleterThread(self.resource_type, name, namespace)
-                deleter.run()  # Run synchronously in this thread
-                
-                # Check if deletion was successful
-                # (This is a simplification - in a real implementation, 
-                # you'd want to capture the result from the deleter)
-                success_list.append((name, namespace))
-                
-            except Exception as e:
-                error_list.append((name, namespace, str(e)))
-                
-            # Report progress
-            self.batch_delete_progress.emit(i + 1, len(self.resources))
-            
-        # Report final results
-        self.batch_delete_completed.emit(success_list, error_list)
->>>>>>> e8a2abf2
 
 # Cluster-scoped resources that don't have namespaces
 CLUSTER_SCOPED_RESOURCES = {
@@ -1838,160 +1768,9 @@
             # Disable sorting when empty
             self.table.setSortingEnabled(False)
         else:
-            # Normal case - populate the table with data
-            self.table.setRowCount(0)  # Clear first
-            self.populate_table(resources)
-            self.table.setSortingEnabled(True)
-            
-            # Hide the overlay if it exists
-            if hasattr(self, 'empty_overlay'):
-                self.empty_overlay.hide()
-
-        # Apply any existing filters
-        self._apply_filters()
-        
-    def resizeEvent(self, event):
-        """Handle resizing of the widget to properly position the empty overlay."""
-        super().resizeEvent(event)
-        
-        # Update empty overlay position if it exists
-        if hasattr(self, 'empty_overlay') and self.empty_overlay.isVisible():
-            header_height = self.table.horizontalHeader().height()
-            self.empty_overlay.setGeometry(
-                self.table.x(),
-                self.table.y() + header_height,
-                self.table.width(),
-                self.table.height() - header_height
-            )
-            
-    def eventFilter(self, watched, event):
-        """Filter events to update overlay position when table geometry changes."""
-        if (watched == self.table and event.type() in 
-                (event.Type.Resize, event.Type.Move, event.Type.Show)):
-            if hasattr(self, 'empty_overlay') and self.empty_overlay.isVisible():
-                header_height = self.table.horizontalHeader().height()
-                self.empty_overlay.setGeometry(
-                    self.table.x(),
-                    self.table.y() + header_height,
-                    self.table.width(),
-                    self.table.height() - header_height
-                )
-        
-        return super().eventFilter(watched, event)
-
-    def on_load_error(self, error_message):
-        """Handle loading errors."""
-        self.is_loading = False
-        
-        # Clear loading indicator
-        self.table.setRowCount(0)
-        
-        # Show error message
-        error_row = self.table.rowCount()
-        self.table.setRowCount(error_row + 1)
-        self.table.setSpan(error_row, 0, 1, self.table.columnCount())
-        
-        error_widget = QWidget()
-        error_layout = QVBoxLayout(error_widget)
-        error_layout.setAlignment(Qt.AlignmentFlag.AlignCenter)
-        error_layout.setContentsMargins(20, 30, 20, 30)
-        
-        error_text = QLabel(f"Error: {error_message}")
-        error_text.setAlignment(Qt.AlignmentFlag.AlignCenter)
-        error_text.setStyleSheet("color: #ff6b6b; font-size: 14px;")
-        error_text.setWordWrap(True)
-        
-        retry_button = QPushButton("Retry")
-        retry_button.setStyleSheet("""
-            QPushButton {
-                background-color: #2d2d2d;
-                color: #ffffff;
-                border: 1px solid #3d3d3d;
-                border-radius: 4px;
-                padding: 5px 10px;
-                max-width: 100px;
-            }
-            QPushButton:hover {
-                background-color: #3d3d3d;
-            }
-            QPushButton:pressed {
-                background-color: #1e1e1e;
-            }
-        """)
-        retry_button.clicked.connect(self.load_data)
-        
-        error_layout.addWidget(error_text)
-        error_layout.addSpacing(10)
-        error_layout.addWidget(retry_button, 0, Qt.AlignmentFlag.AlignCenter)
-        
-        self.table.setCellWidget(error_row, 0, error_widget)
-        
-    def populate_table(self, resources):
-        """Populate the table with resources."""
-        # Set row count
-        self.table.setRowCount(len(resources))
-        
-        # Fill the table
-        for row, resource in enumerate(resources):
-            self.populate_resource_row(row, resource)
-        
-    def populate_resource_row(self, row, resource):
-        """
-        Populate a single row with resource data.
-        This should be overridden by subclasses to handle resource-specific columns.
-        """
-        pass  # Implemented by subclasses
-        
-    def _create_action_button(self, row, resource_name, resource_namespace):
-        """Create an action button with edit and delete options only."""
-        return super()._create_action_button(row, [
-            {"text": "Edit", "icon": "icons/edit.png", "dangerous": False},
-            {"text": "Delete", "icon": "icons/delete.png", "dangerous": True}
-        ])
-        
-    def _handle_action(self, action, row):
-        """Handle action button clicks."""
-        if row >= len(self.resources):
-            return
-            
-        resource = self.resources[row]
-        resource_name = resource.get("name", "")
-        resource_namespace = resource.get("namespace", "")
-        
-        if action == "Logs":
-            print(f"logs for {resource_name}, and {resource_namespace}" )
-        elif action == "Delete":
-            self.delete_resource(resource_name, resource_namespace)
-            
-    def _handle_checkbox_change(self, state, item_name):
-        """Handle checkbox state changes with namespace awareness."""
-        # Find the namespace for this item
-        namespace = None
-        for resource in self.resources:
-            if resource["name"] == item_name:
-                namespace = resource.get("namespace", "")
-                break
-                
-        # Store the (name, namespace) tuple for deletion
-        item_key = (item_name, namespace)
-        
-        if state == Qt.CheckState.Checked.value:
-            self.selected_items.add(item_key)
-        else:
-            self.selected_items.discard(item_key)
-            
-            # If any checkbox is unchecked, uncheck the select-all checkbox
-            if self.select_all_checkbox is not None and self.select_all_checkbox.isChecked():
-                # Block signals to prevent infinite recursion
-                self.select_all_checkbox.blockSignals(True)
-                self.select_all_checkbox.setChecked(False)
-                self.select_all_checkbox.blockSignals(False)
-                
-    def _handle_select_all(self, state):
-        """Handle select-all checkbox state changes."""
-        super()._handle_select_all(state)
-        
-<<<<<<< HEAD
+            self._show_table_area() 
+            if self.table: self.table.setSortingEnabled(True)
+        
         QApplication.processEvents() 
         if self.table and self.table.verticalScrollBar() and load_more: 
             self.table.verticalScrollBar().setValue(current_scroll_pos)
@@ -2610,8 +2389,6 @@
         """Handle select-all checkbox state changes."""
         super()._handle_select_all(state)
         
-=======
->>>>>>> e8a2abf2
         # Update selected_items set based on state
         self.selected_items.clear()
         
@@ -2619,12 +2396,8 @@
             # Add all items to selected set
             for resource in self.resources:
                 self.selected_items.add((resource["name"], resource.get("namespace", "")))
-<<<<<<< HEAD
                  
 
-=======
-                
->>>>>>> e8a2abf2
     def delete_selected_resources(self):
         """Delete all selected resources."""
         # Clean up any existing delete thread first
