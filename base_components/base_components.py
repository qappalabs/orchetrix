--- conflicted
+++ resolved
@@ -4,15 +4,9 @@
 """
 
 from PyQt6.QtWidgets import (
-<<<<<<< HEAD
     QWidget, QVBoxLayout, QHBoxLayout, QTableWidget, QTableWidgetItem,
     QLabel, QHeaderView, QToolButton, QMenu, QCheckBox, QFrame, QApplication,
     QStyle, QStyleOptionHeader, QSizePolicy, QAbstractItemView
-=======
-    QWidget, QVBoxLayout, QHBoxLayout, QTableWidget, QTableWidgetItem, 
-    QLabel, QHeaderView, QToolButton, QMenu, QCheckBox, QFrame, QApplication, 
-    QStyle, QStyleOptionHeader, QSizePolicy
->>>>>>> 077235e8
 )
 from PyQt6.QtCore import Qt, QSize, QPoint, QEvent, QPropertyAnimation, pyqtSignal
 from PyQt6.QtGui import QColor, QIcon, QCursor, QFont, QLinearGradient, QPainter, QPen, QBrush
@@ -101,7 +95,6 @@
             super().mousePressEvent(event)
         else:
             event.ignore()
-<<<<<<< HEAD
 
     def mouseMoveEvent(self, event):
         """Handle mouse move events to track hover state"""
@@ -179,45 +172,15 @@
                 # Draw up arrow
                 painter.drawLine(arrow_x, arrow_y + 3, arrow_x + 4, arrow_y - 3)
                 painter.drawLine(arrow_x + 4, arrow_y - 3, arrow_x + 8, arrow_y + 3)
-=======
-    
-    def paintSection(self, painter, rect, logicalIndex):
-        option = QStyleOptionHeader()
-        self.initStyleOption(option)
-        option.rect = rect
-        option.section = logicalIndex
-        
-        # Retrieve header text from the model and set it
-        header_text = self.model().headerData(logicalIndex, self.orientation(), Qt.ItemDataRole.DisplayRole)
-        option.text = str(header_text) if header_text is not None else ""
-        
-        # Set text alignment to center
-        option.textAlignment = Qt.AlignmentFlag.AlignCenter
-
-        if logicalIndex in self.sortable_columns:
-            mouse_pos = QCursor.pos()
-            local_mouse = self.mapFromGlobal(mouse_pos)
-            if rect.contains(local_mouse):
-                option.state |= QStyle.StateFlag.State_MouseOver
-                option.sortIndicator = QStyleOptionHeader.SortIndicator.SortDown
-                option.state |= QStyle.StateFlag.State_Sunken
->>>>>>> 077235e8
             else:
                 # Draw down arrow
                 painter.drawLine(arrow_x, arrow_y - 3, arrow_x + 4, arrow_y + 3)
                 painter.drawLine(arrow_x + 4, arrow_y + 3, arrow_x + 8, arrow_y - 3)
         else:
-<<<<<<< HEAD
             # Draw neutral/default up arrow for hover (indicating sortable)
             painter.drawLine(arrow_x, arrow_y + 3, arrow_x + 4, arrow_y - 3)
             painter.drawLine(arrow_x + 4, arrow_y - 3, arrow_x + 8, arrow_y + 3)
             
-=======
-            option.state &= ~QStyle.StateFlag.State_MouseOver
-        
-        self.style().drawControl(QStyle.ControlElement.CE_Header, option, painter, self)
-
->>>>>>> 077235e8
 class BaseTablePage(QWidget):
     """
     Base class for table-based pages with common functionality.
@@ -263,19 +226,20 @@
     def _create_header(self, title):
         """Create header with title and item count"""
         header_layout = QHBoxLayout()
-        
+
         title_label = QLabel(title)
-        title_label.setStyleSheet(STYLES["title"])
-        
+        title_label.setStyleSheet(AppStyles.BASE_TITLE_STYLE)
+
         self.items_count = QLabel("0 items")
-        self.items_count.setStyleSheet(STYLES["count"])
+        self.items_count.setStyleSheet(AppStyles.BASE_COUNT_STYLE)
         self.items_count.setAlignment(Qt.AlignmentFlag.AlignVCenter)
-        
+
         header_layout.addWidget(title_label)
         header_layout.addWidget(self.items_count)
         header_layout.addStretch()
-        
+
         return header_layout
+    
     
     def _create_table(self, headers, sortable_columns=None):
         """Create and configure the table with proper column resizing"""
@@ -287,7 +251,6 @@
         custom_header = CustomHeader(Qt.Orientation.Horizontal, sortable_columns, table)
         table.setHorizontalHeader(custom_header)
         table.setSortingEnabled(True)
-<<<<<<< HEAD
 
         # Apply enhanced styling with platform overrides
         table.setStyleSheet(AppStyles.TABLE_STYLE)
@@ -296,21 +259,10 @@
         table.setSelectionBehavior(QTableWidget.SelectionBehavior.SelectRows)
 
         # Configure appearance with explicit settings
-=======
-        
-        # Apply styling
-        table.setStyleSheet(STYLES["table"])
-        table.setFocusPolicy(Qt.FocusPolicy.NoFocus)
-        table.setSelectionMode(QTableWidget.SelectionMode.SingleSelection)
-        table.setSelectionBehavior(QTableWidget.SelectionBehavior.SelectRows)
-        
-        # Configure appearance
->>>>>>> 077235e8
         table.setShowGrid(False)
         table.setAlternatingRowColors(False)
         table.verticalHeader().setVisible(False)
         
-<<<<<<< HEAD
         # Force consistent selection behavior
         table.setSelectionMode(QAbstractItemView.SelectionMode.SingleSelection)
         table.setSelectionBehavior(QAbstractItemView.SelectionBehavior.SelectRows)
@@ -318,17 +270,10 @@
         # Configure resizable columns
         self._configure_table_resizing(table, headers)
 
-=======
-        # Set first column (checkbox) as fixed width
-        table.horizontalHeader().setSectionResizeMode(0, QHeaderView.ResizeMode.Fixed)
-        table.setColumnWidth(0, 40)
-        
->>>>>>> 077235e8
         # Connect cell click signal
         table.cellClicked.connect(self.handle_row_click)
         
         return table
-<<<<<<< HEAD
 
     def _configure_table_resizing(self, table, headers):
         """Configure table columns for proper resizing with minimal checkbox width"""
@@ -354,9 +299,6 @@
             stretch_column = len(headers) - 2
             header.setSectionResizeMode(stretch_column, QHeaderView.ResizeMode.Stretch)
 
-=======
-    
->>>>>>> 077235e8
     def eventFilter(self, obj, event):
         """Handle events like clicks outside the table"""
         if event.type() == event.Type.MouseButtonPress:
@@ -364,16 +306,6 @@
             if hasattr(self, 'table') and not self.table.geometry().contains(pos):
                 self.table.clearSelection()
         return super().eventFilter(obj, event)
-<<<<<<< HEAD
-=======
-    
-    def _create_checkbox(self, row, item_name):
-        """Create a checkbox for row selection"""
-        checkbox = QCheckBox()
-        checkbox.setStyleSheet(STYLES["checkbox"])
-        checkbox.stateChanged.connect(partial(self._handle_checkbox_change, item_name=item_name))
-        return checkbox
->>>>>>> 077235e8
 
     def _create_checkbox_container(self, row, item_name):
         """Create a container for the checkbox with zero padding and margins"""
@@ -455,9 +387,9 @@
                 self.select_all_checkbox.blockSignals(False)
 
     def _create_select_all_checkbox(self):
-        """Create the select-all checkbox for the header"""
+        """Create the select-all checkbox for the header using the same SVG icon as row checkboxes"""
         checkbox = QCheckBox()
-        checkbox.setStyleSheet(STYLES["header_checkbox"])
+        checkbox.setStyleSheet(AppStyles.BASE_CHECKBOX_STYLE)
         checkbox.stateChanged.connect(self._handle_select_all)
         self.select_all_checkbox = checkbox
         return checkbox
@@ -490,21 +422,25 @@
         container.setGeometry(header.sectionPosition(col), 0, header.sectionSize(col), header.height())
         container.show()
         self._item_widgets["header_widget"] = container
-<<<<<<< HEAD
-        
-=======
-    
->>>>>>> 077235e8
+        
     def _create_action_button(self, row, resource_name=None, resource_namespace=None):
         """Create an action button with menu"""
         button = QToolButton()
-        button.setText("⋮")
+
+        # Use custom SVG icon instead of text
+        icon = QIcon("icons/Moreaction_Button.svg")
+        button.setIcon(icon)
+        button.setIconSize(QSize(AppConstants.SIZES["ICON_SIZE"], AppConstants.SIZES["ICON_SIZE"]))
+
+        # Remove text and change to icon-only style
+        button.setText("")
+        button.setToolButtonStyle(Qt.ToolButtonStyle.ToolButtonIconOnly)
+
         button.setFixedWidth(30)
-        button.setToolButtonStyle(Qt.ToolButtonStyle.ToolButtonTextOnly)
-        button.setStyleSheet(STYLES["action_button"])
+        button.setStyleSheet(AppStyles.HOME_ACTION_BUTTON_STYLE)
         button.setPopupMode(QToolButton.ToolButtonPopupMode.InstantPopup)
         button.setCursor(Qt.CursorShape.PointingHandCursor)
-        
+
         # Create menu
         menu = QMenu(button)
         menu.setStyleSheet(AppStyles.MENU_STYLE)
@@ -524,7 +460,7 @@
             {"text": "Edit", "icon": "icons/edit.png", "dangerous": False},
             {"text": "Delete", "icon": "icons/delete.png", "dangerous": True}
         ])
-    
+
         # Add actions to menu
         for action_info in actions:
             action = menu.addAction(action_info["text"])
@@ -535,11 +471,21 @@
             action.triggered.connect(
                 partial(self._handle_action, action_info["text"], row)
             )
-        
+
         button.setMenu(menu)
         self._item_widgets[f"action_button_{row}"] = button
         return button
-    
+
+    def _highlight_active_row(self, row, is_active):
+        """Highlight the row when its menu is active"""
+        for col in range(self.table.columnCount()):
+            item = self.table.item(row, col)
+            if item:
+                if is_active:
+                    item.setBackground(QColor(AppColors.ACCENT_BLUE + "22"))  # 13% opacity
+                else:
+                    item.setBackground(QColor("transparent"))
+
     def _handle_action(self, action, row):
         """Base implementation for handling action button clicks"""
         item_name = self.table.item(row, 1).text() if self.table.item(row, 1) else f"Item {row}"
@@ -568,21 +514,21 @@
         empty_layout = QVBoxLayout(empty_widget)
         empty_layout.setAlignment(Qt.AlignmentFlag.AlignCenter)
         empty_layout.setContentsMargins(0, 0, 0, 0)
-        
+
         # Create the content container with proper sizing
         content_widget = QWidget()
-        content_widget.setStyleSheet(STYLES["empty_state"])
+        content_widget.setStyleSheet(AppStyles.EMPTY_STATE_STYLE)
         content_widget.setFixedWidth(500)
         content_layout = QVBoxLayout(content_widget)
         content_layout.setAlignment(Qt.AlignmentFlag.AlignCenter)
         content_layout.setContentsMargins(30, 40, 30, 40)
-        
+
         # Main message
         message_label = QLabel(message)
         message_label.setAlignment(Qt.AlignmentFlag.AlignCenter)
         message_label.setStyleSheet("font-size: 18px; font-weight: bold; margin-bottom: 10px;")
         content_layout.addWidget(message_label)
-        
+
         # Description (optional)
         if description:
             desc_label = QLabel(description)
@@ -590,8 +536,8 @@
             desc_label.setStyleSheet("font-size: 14px; margin-top: 5px; color: #888888;")
             desc_label.setWordWrap(True)
             content_layout.addWidget(desc_label)
-        
+
         # Add content to the main empty layout
         empty_layout.addWidget(content_widget, 0, Qt.AlignmentFlag.AlignCenter)
-        
+
         return empty_widget