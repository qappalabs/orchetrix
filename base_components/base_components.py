"""
Base components to reduce code duplication across the application.
This module contains reusable classes and functions for efficient UI creation.
"""

from PyQt6.QtWidgets import (
    QWidget, QVBoxLayout, QHBoxLayout, QTableWidget, QTableWidgetItem, 
    QLabel, QHeaderView, QToolButton, QMenu, QCheckBox, QFrame, QApplication, 
    QStyle, QStyleOptionHeader, QSizePolicy
)
from PyQt6.QtCore import Qt, QSize, QPoint, QEvent, QPropertyAnimation, pyqtSignal
from PyQt6.QtGui import QColor, QIcon, QCursor, QFont, QLinearGradient, QPainter, QPen, QBrush
from functools import partial
import weakref

<<<<<<< HEAD
from UI.Styles import AppStyles, AppColors, AppConstants

=======
# Centralized styles to maintain consistency and reduce duplication
STYLES = {
    "table": """
        QTableWidget {
            background-color: #1e1e1e;
            border: none;
            gridline-color: #2d2d2d;
            outline: none;
        }
        QTableWidget::item {
            padding: 8px;
            border: none;
            outline: none;
        }
        QTableWidget::item:hover {
            background-color: rgba(255, 255, 255, 0.05);
            border-radius: 4px;
        }
        QTableWidget::item:selected {
            background-color: rgba(33, 150, 243, 0.2);
            border: none;
        }
        QHeaderView::section {
            background-color: #252525;
            color: #888888;
            padding: 8px;
            border: none;
            border-bottom: 1px solid #2d2d2d;
            font-size: 12px;
            text-align: center;
        }
    """,
    "title": """
        font-size: 20px;
        font-weight: bold;
        color: #ffffff;
    """,
    "count": """
        color: #9ca3af;
        font-size: 12px;
        margin-left: 8px;
        font-family: 'Segoe UI';
    """,
    "checkbox": """
        QCheckBox {
            spacing: 5px;
            background: transparent;
        }
        QCheckBox::indicator {
            width: 16px;
            height: 16px;
            border: 2px solid #666666;
            border-radius: 3px;
            background: transparent;
        }
        QCheckBox::indicator:checked {
            background-color: #0095ff;
            border-color: #0095ff;
        }
        QCheckBox::indicator:hover {
            border-color: #888888;
        }
    """,
    "header_checkbox": """
        QCheckBox {
            spacing: 5px;
            background-color: #252525;
        }
        QCheckBox::indicator {
            width: 16px;
            height: 16px;
            border: 2px solid #666666;
            border-radius: 3px;
            background: transparent;
        }
        QCheckBox::indicator:checked {
            background-color: #0095ff;
            border-color: #0095ff;
        }
        QCheckBox::indicator:hover {
            border-color: #888888;
        }
    """,
    "action_button": """
        QToolButton {
            color: #888888;
            font-size: 18px;
            background: transparent;
            padding: 2px;
            margin: 0;
            border: none;
            font-weight: bold;
        }
        QToolButton:hover {
            background-color: rgba(255, 255, 255, 0.1);
            border-radius: 3px;
            color: #ffffff;
        }
        QToolButton::menu-indicator {
            image: none;
        }
    """,
    "menu": """
        QMenu {
            background-color: #2d2d2d;
            border: 1px solid #3d3d3d;
            border-radius: 4px;
            padding: 4px;
        }
        QMenu::item {
            color: #ffffff;
            padding: 8px 24px 8px 36px;
            border-radius: 4px;
            font-size: 13px;
        }
        QMenu::item:selected {
            background-color: rgba(33, 150, 243, 0.2);
            color: #ffffff;
        }
        QMenu::item[dangerous="true"] {
            color: #ff4444;
        }
        QMenu::item[dangerous="true"]:selected {
            background-color: rgba(255, 68, 68, 0.1);
        }
    """,
    "empty_state": """
        background-color: #1e1e1e;
        color: #aaaaaa;
        border-radius: 8px;
        border: 1px solid #333333;
    """
}
>>>>>>> 370be8be

class SortableTableWidgetItem(QTableWidgetItem):
    """
    Customized QTableWidgetItem that enables sorting based on a numeric value.
    
    Attributes:
        value: The numeric value used for sorting (allows proper sorting of data)
    """
    def __init__(self, text, value=None):
        super().__init__(str(text))
        self.value = value
        
    def __lt__(self, other):
        if isinstance(other, SortableTableWidgetItem) and self.value is not None and other.value is not None:
            return self.value < other.value
        return super().__lt__(other)

class CustomHeader(QHeaderView):
    """
    Custom table header that enables sorting only for specific columns
    and shows a hover sort indicator.
    
    Attributes:
        sortable_columns: A set containing column indices that can be sorted
    """
    def __init__(self, orientation, sortable_columns=None, parent=None):
        super().__init__(orientation, parent)
        self.sortable_columns = sortable_columns or set()
        self.setSectionsClickable(True)
        self.setHighlightSections(True)
        
        # Set default alignment to center for all sections
        self.setDefaultAlignment(Qt.AlignmentFlag.AlignCenter)

    def mousePressEvent(self, event):
        logicalIndex = self.logicalIndexAt(event.pos())
        if logicalIndex in self.sortable_columns:
            super().mousePressEvent(event)
        else:
            event.ignore()
    
    def paintSection(self, painter, rect, logicalIndex):
        option = QStyleOptionHeader()
        self.initStyleOption(option)
        option.rect = rect
        option.section = logicalIndex
        
        # Retrieve header text from the model and set it
        header_text = self.model().headerData(logicalIndex, self.orientation(), Qt.ItemDataRole.DisplayRole)
        option.text = str(header_text) if header_text is not None else ""
        
        # Set text alignment to center
        option.textAlignment = Qt.AlignmentFlag.AlignCenter

        if logicalIndex in self.sortable_columns:
            mouse_pos = QCursor.pos()
            local_mouse = self.mapFromGlobal(mouse_pos)
            if rect.contains(local_mouse):
                option.state |= QStyle.StateFlag.State_MouseOver
                option.sortIndicator = QStyleOptionHeader.SortIndicator.SortDown
                option.state |= QStyle.StateFlag.State_Sunken
            else:
                option.state &= ~QStyle.StateFlag.State_MouseOver
        else:
            option.state &= ~QStyle.StateFlag.State_MouseOver
        
        self.style().drawControl(QStyle.ControlElement.CE_Header, option, painter, self)

class BaseTablePage(QWidget):
    """
    Base class for table-based pages with common functionality.
    Implements table creation, checkbox management, and action menu creation.
    
    Attributes:
        selected_items: A set tracking selected item names
        select_all_checkbox: Reference to the select-all checkbox
    """
    def __init__(self, parent=None):
        super().__init__(parent)
        self.selected_items = set()
        self.select_all_checkbox = None
        self._setup_refs()
        
    def _setup_refs(self):
        """Set up weak references to avoid memory leaks"""
        self._item_widgets = weakref.WeakValueDictionary()
    
    def setup_ui(self, title, headers, sortable_columns=None):
        """Set up the basic UI structure with title, table, and headers"""
        layout = QVBoxLayout(self)
        layout.setContentsMargins(16, 16, 16, 16)
        layout.setSpacing(16)

        # Header section with title and count
        header_layout = self._create_header(title)
        layout.addLayout(header_layout)
        
        # Create table
        self.table = self._create_table(headers, sortable_columns)
        layout.addWidget(self.table)
        
        # Create and set the select-all checkbox in header
        select_all_checkbox = self._create_select_all_checkbox()
        self._set_header_widget(0, select_all_checkbox)
        
        # Install event filter and override mouse events
        self.installEventFilter(self)
        
        return layout
    
    def _create_header(self, title):
        """Create header with title and item count"""
        header_layout = QHBoxLayout()
        
        title_label = QLabel(title)
        title_label.setStyleSheet(STYLES["title"])
        
        self.items_count = QLabel("0 items")
        self.items_count.setStyleSheet(STYLES["count"])
        self.items_count.setAlignment(Qt.AlignmentFlag.AlignVCenter)
        
        header_layout.addWidget(title_label)
        header_layout.addWidget(self.items_count)
        header_layout.addStretch()
        
        return header_layout
    
    def _create_table(self, headers, sortable_columns=None):
        """Create and configure the table with headers and sorting"""
        table = QTableWidget()
        table.setColumnCount(len(headers))
        table.setHorizontalHeaderLabels(headers)
        
        # Use custom header for selective header-based sorting
        custom_header = CustomHeader(Qt.Orientation.Horizontal, sortable_columns, table)
        table.setHorizontalHeader(custom_header)
        table.setSortingEnabled(True)
        
        # Apply styling
        table.setStyleSheet(STYLES["table"])
        table.setFocusPolicy(Qt.FocusPolicy.NoFocus)
        table.setSelectionMode(QTableWidget.SelectionMode.SingleSelection)
        table.setSelectionBehavior(QTableWidget.SelectionBehavior.SelectRows)
        
        # Configure appearance
        table.setShowGrid(False)
        table.setAlternatingRowColors(False)
        table.verticalHeader().setVisible(False)
        
        # Set first column (checkbox) as fixed width
        table.horizontalHeader().setSectionResizeMode(0, QHeaderView.ResizeMode.Fixed)
        table.setColumnWidth(0, 40)
        
        # Connect cell click signal
        table.cellClicked.connect(self.handle_row_click)
        
        return table
    
    def eventFilter(self, obj, event):
        """Handle events like clicks outside the table"""
        if event.type() == event.Type.MouseButtonPress:
            pos = event.pos()
            if hasattr(self, 'table') and not self.table.geometry().contains(pos):
                self.table.clearSelection()
        return super().eventFilter(obj, event)
    
    def _create_checkbox(self, row, item_name):
        """Create a checkbox for row selection"""
        checkbox = QCheckBox()
        checkbox.setStyleSheet(STYLES["checkbox"])
        checkbox.stateChanged.connect(partial(self._handle_checkbox_change, item_name=item_name))
        return checkbox

    def _create_checkbox_container(self, row, item_name):
        """Create a container for the checkbox"""
        container = QWidget()
        container.setStyleSheet("background-color: transparent;")
        layout = QHBoxLayout(container)
        layout.setContentsMargins(0, 0, 0, 0)
        layout.setAlignment(Qt.AlignmentFlag.AlignCenter)
        checkbox = self._create_checkbox(row, item_name)
        layout.addWidget(checkbox)
        self._item_widgets[f"checkbox_{row}_{item_name}"] = container
        return container

    def _handle_checkbox_change(self, state, item_name):
        """Handle checkbox state changes"""
        if state == Qt.CheckState.Checked.value:
            self.selected_items.add(item_name)
        else:
            self.selected_items.discard(item_name)

            # If any checkbox is unchecked, uncheck the select-all checkbox
            if self.select_all_checkbox is not None and self.select_all_checkbox.isChecked():
                # Block signals to prevent infinite recursion
                self.select_all_checkbox.blockSignals(True)
                self.select_all_checkbox.setChecked(False)
                self.select_all_checkbox.blockSignals(False)

    def _create_select_all_checkbox(self):
        """Create the select-all checkbox for the header"""
        checkbox = QCheckBox()
        checkbox.setStyleSheet(STYLES["header_checkbox"])
        checkbox.stateChanged.connect(self._handle_select_all)
        self.select_all_checkbox = checkbox
        return checkbox

    def _handle_select_all(self, state):
        """Handle select-all checkbox state changes"""
        for row in range(self.table.rowCount()):
            checkbox_container = self.table.cellWidget(row, 0)
            if checkbox_container:
                for child in checkbox_container.children():
                    if isinstance(child, QCheckBox):
                        child.setChecked(state == Qt.CheckState.Checked.value)
                        break

    def _set_header_widget(self, col, widget):
        """Place a widget in a table header cell"""
        header = self.table.horizontalHeader()
        header.setSectionResizeMode(col, QHeaderView.ResizeMode.Fixed)
        header.resizeSection(col, 40)
        self.table.setHorizontalHeaderItem(col, QTableWidgetItem(""))
        
        container = QWidget()
        container.setStyleSheet("background-color: #252525;")
        container_layout = QHBoxLayout(container)
        container_layout.setContentsMargins(0, 0, 0, 0)
        container_layout.setAlignment(Qt.AlignmentFlag.AlignCenter)
        container_layout.addWidget(widget)
        container.setFixedHeight(header.height())
        container.setParent(header)
        container.setGeometry(header.sectionPosition(col), 0, header.sectionSize(col), header.height())
        container.show()
        self._item_widgets["header_widget"] = container
    
    def _create_action_button(self, row, resource_name=None, resource_namespace=None):
        """Create an action button with menu"""
        button = QToolButton()
        button.setText("⋮")
        button.setFixedWidth(30)
        button.setToolButtonStyle(Qt.ToolButtonStyle.ToolButtonTextOnly)
        button.setStyleSheet(STYLES["action_button"])
        button.setPopupMode(QToolButton.ToolButtonPopupMode.InstantPopup)
        button.setCursor(Qt.CursorShape.PointingHandCursor)
        
        # Create menu
        menu = QMenu(button)
<<<<<<< HEAD
        menu.setStyleSheet(AppStyles.MENU_STYLE)

        # Connect signals to change row appearance when menu opens/closes
        menu.aboutToShow.connect(lambda: self._highlight_active_row(row, True))
        menu.aboutToHide.connect(lambda: self._highlight_active_row(row, False))

=======
        menu.setStyleSheet(STYLES["menu"])
        
>>>>>>> 370be8be
        actions  = []
        # Only show "View Logs" for pods
        if self.resource_type == "pods":
            actions.append({"text": "View Logs", "icon": "icons/logs.png", "dangerous": False})
            actions.append({"text": "SSH", "icon": "icons/terminal.png", "dangerous": False})
<<<<<<< HEAD

=======
        
>>>>>>> 370be8be
        # Add default actions
        actions.extend([
            {"text": "Edit", "icon": "icons/edit.png", "dangerous": False},
            {"text": "Delete", "icon": "icons/delete.png", "dangerous": True}
        ])
<<<<<<< HEAD

=======
        
        
>>>>>>> 370be8be
        # Add actions to menu
        for action_info in actions:
            action = menu.addAction(action_info["text"])
            if "icon" in action_info:
                action.setIcon(QIcon(action_info["icon"]))
            if action_info.get("dangerous", False):
                action.setProperty("dangerous", True)
            action.triggered.connect(
                partial(self._handle_action, action_info["text"], row)
            )
        
        button.setMenu(menu)
        self._item_widgets[f"action_button_{row}"] = button
        return button
    
    def _handle_action(self, action, row):
        """Base implementation for handling action button clicks"""
        item_name = self.table.item(row, 1).text() if self.table.item(row, 1) else f"Item {row}"
        
    
    def _create_action_container(self, row, button):
        """Create a container for an action button"""
        container = QWidget()
        layout = QHBoxLayout(container)
        layout.setContentsMargins(0, 0, 0, 0)
        layout.setAlignment(Qt.AlignmentFlag.AlignCenter)
        layout.addWidget(button)
        container.setStyleSheet("background-color: transparent;")
        return container
        
    def handle_row_click(self, row, column):
        """Handle row selection when a table cell is clicked"""
        if column != self.table.columnCount() - 1:  # Skip action column
            # Select the row
            self.table.selectRow(row)
            
    def create_empty_state(self, message, description=None):
        """Create a standardized empty state widget"""
        # Create a container for the empty state
        empty_widget = QWidget()
        empty_layout = QVBoxLayout(empty_widget)
        empty_layout.setAlignment(Qt.AlignmentFlag.AlignCenter)
        empty_layout.setContentsMargins(0, 0, 0, 0)
        
        # Create the content container with proper sizing
        content_widget = QWidget()
        content_widget.setStyleSheet(STYLES["empty_state"])
        content_widget.setFixedWidth(500)
        content_layout = QVBoxLayout(content_widget)
        content_layout.setAlignment(Qt.AlignmentFlag.AlignCenter)
        content_layout.setContentsMargins(30, 40, 30, 40)
        
        # Main message
        message_label = QLabel(message)
        message_label.setAlignment(Qt.AlignmentFlag.AlignCenter)
        message_label.setStyleSheet("font-size: 18px; font-weight: bold; margin-bottom: 10px;")
        content_layout.addWidget(message_label)
        
        # Description (optional)
        if description:
            desc_label = QLabel(description)
            desc_label.setAlignment(Qt.AlignmentFlag.AlignCenter)
            desc_label.setStyleSheet("font-size: 14px; margin-top: 5px; color: #888888;")
            desc_label.setWordWrap(True)
            content_layout.addWidget(desc_label)
        
        # Add content to the main empty layout
        empty_layout.addWidget(content_widget, 0, Qt.AlignmentFlag.AlignCenter)
        
        return empty_widget<|MERGE_RESOLUTION|>--- conflicted
+++ resolved
@@ -13,144 +13,7 @@
 from functools import partial
 import weakref
 
-<<<<<<< HEAD
 from UI.Styles import AppStyles, AppColors, AppConstants
-
-=======
-# Centralized styles to maintain consistency and reduce duplication
-STYLES = {
-    "table": """
-        QTableWidget {
-            background-color: #1e1e1e;
-            border: none;
-            gridline-color: #2d2d2d;
-            outline: none;
-        }
-        QTableWidget::item {
-            padding: 8px;
-            border: none;
-            outline: none;
-        }
-        QTableWidget::item:hover {
-            background-color: rgba(255, 255, 255, 0.05);
-            border-radius: 4px;
-        }
-        QTableWidget::item:selected {
-            background-color: rgba(33, 150, 243, 0.2);
-            border: none;
-        }
-        QHeaderView::section {
-            background-color: #252525;
-            color: #888888;
-            padding: 8px;
-            border: none;
-            border-bottom: 1px solid #2d2d2d;
-            font-size: 12px;
-            text-align: center;
-        }
-    """,
-    "title": """
-        font-size: 20px;
-        font-weight: bold;
-        color: #ffffff;
-    """,
-    "count": """
-        color: #9ca3af;
-        font-size: 12px;
-        margin-left: 8px;
-        font-family: 'Segoe UI';
-    """,
-    "checkbox": """
-        QCheckBox {
-            spacing: 5px;
-            background: transparent;
-        }
-        QCheckBox::indicator {
-            width: 16px;
-            height: 16px;
-            border: 2px solid #666666;
-            border-radius: 3px;
-            background: transparent;
-        }
-        QCheckBox::indicator:checked {
-            background-color: #0095ff;
-            border-color: #0095ff;
-        }
-        QCheckBox::indicator:hover {
-            border-color: #888888;
-        }
-    """,
-    "header_checkbox": """
-        QCheckBox {
-            spacing: 5px;
-            background-color: #252525;
-        }
-        QCheckBox::indicator {
-            width: 16px;
-            height: 16px;
-            border: 2px solid #666666;
-            border-radius: 3px;
-            background: transparent;
-        }
-        QCheckBox::indicator:checked {
-            background-color: #0095ff;
-            border-color: #0095ff;
-        }
-        QCheckBox::indicator:hover {
-            border-color: #888888;
-        }
-    """,
-    "action_button": """
-        QToolButton {
-            color: #888888;
-            font-size: 18px;
-            background: transparent;
-            padding: 2px;
-            margin: 0;
-            border: none;
-            font-weight: bold;
-        }
-        QToolButton:hover {
-            background-color: rgba(255, 255, 255, 0.1);
-            border-radius: 3px;
-            color: #ffffff;
-        }
-        QToolButton::menu-indicator {
-            image: none;
-        }
-    """,
-    "menu": """
-        QMenu {
-            background-color: #2d2d2d;
-            border: 1px solid #3d3d3d;
-            border-radius: 4px;
-            padding: 4px;
-        }
-        QMenu::item {
-            color: #ffffff;
-            padding: 8px 24px 8px 36px;
-            border-radius: 4px;
-            font-size: 13px;
-        }
-        QMenu::item:selected {
-            background-color: rgba(33, 150, 243, 0.2);
-            color: #ffffff;
-        }
-        QMenu::item[dangerous="true"] {
-            color: #ff4444;
-        }
-        QMenu::item[dangerous="true"]:selected {
-            background-color: rgba(255, 68, 68, 0.1);
-        }
-    """,
-    "empty_state": """
-        background-color: #1e1e1e;
-        color: #aaaaaa;
-        border-radius: 8px;
-        border: 1px solid #333333;
-    """
-}
->>>>>>> 370be8be
 
 class SortableTableWidgetItem(QTableWidgetItem):
     """
@@ -399,38 +262,24 @@
         
         # Create menu
         menu = QMenu(button)
-<<<<<<< HEAD
         menu.setStyleSheet(AppStyles.MENU_STYLE)
 
         # Connect signals to change row appearance when menu opens/closes
         menu.aboutToShow.connect(lambda: self._highlight_active_row(row, True))
         menu.aboutToHide.connect(lambda: self._highlight_active_row(row, False))
 
-=======
-        menu.setStyleSheet(STYLES["menu"])
-        
->>>>>>> 370be8be
         actions  = []
         # Only show "View Logs" for pods
         if self.resource_type == "pods":
             actions.append({"text": "View Logs", "icon": "icons/logs.png", "dangerous": False})
             actions.append({"text": "SSH", "icon": "icons/terminal.png", "dangerous": False})
-<<<<<<< HEAD
-
-=======
-        
->>>>>>> 370be8be
+
         # Add default actions
         actions.extend([
             {"text": "Edit", "icon": "icons/edit.png", "dangerous": False},
             {"text": "Delete", "icon": "icons/delete.png", "dangerous": True}
         ])
-<<<<<<< HEAD
-
-=======
-        
-        
->>>>>>> 370be8be
+    
         # Add actions to menu
         for action_info in actions:
             action = menu.addAction(action_info["text"])
