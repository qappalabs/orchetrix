import os
import json
import yaml
from PyQt6.QtCore import QObject, pyqtSignal, QRunnable, QThreadPool, pyqtSlot, QTimer, QThread
from dataclasses import dataclass
from typing import Optional, Dict, List, Any
import datetime
import logging
import threading
import queue
import time


import threading
import queue
import time
# Kubernetes Python client imports
from kubernetes import client, config, watch
from kubernetes.client.rest import ApiException
from kubernetes.config.config_exception import ConfigException
from kubernetes.stream import stream



class KubernetesLogStreamer(QObject):
    """Kubernetes log streamer using watch API for real-time logs"""
    
    log_line_received = pyqtSignal(str, str, str)  # pod_name, log_line, timestamp
    stream_error = pyqtSignal(str, str)  # pod_name, error_message
    stream_status = pyqtSignal(str, str)  # pod_name, status_message
    
    def __init__(self, kube_client):
        super().__init__()
        self.kube_client = kube_client
        self.active_streams = {}  # Track active log streams
        self._shutdown = False
    
    def start_log_stream(self, pod_name, namespace, container=None, tail_lines=200, follow=True):
        """Start streaming logs for a pod"""
        try:
            stream_key = f"{namespace}/{pod_name}"
            if container:
                stream_key += f"/{container}"
            
            # Stop existing stream if any
            self.stop_log_stream(stream_key)
            
            # Create and start new stream
            stream_thread = LogStreamThread(
                self.kube_client,
                pod_name,
                namespace,
                container,
                tail_lines,
                follow,
                self
            )
            
            self.active_streams[stream_key] = stream_thread
            stream_thread.start()
            
            self.stream_status.emit(pod_name, "Starting log stream...")
            
        except Exception as e:
            logging.error(f"Error starting log stream for {pod_name}: {e}")
            self.stream_error.emit(pod_name, f"Failed to start stream: {str(e)}")
    
    def stop_log_stream(self, stream_key):
        """Stop a specific log stream"""
        try:
            if stream_key in self.active_streams:
                stream_thread = self.active_streams[stream_key]
                stream_thread.stop()
                stream_thread.wait(2000)  # Wait up to 2 seconds
                
                if stream_thread.isRunning():
                    stream_thread.terminate()
                
                del self.active_streams[stream_key]
                
        except Exception as e:
            logging.error(f"Error stopping log stream {stream_key}: {e}")
    
    def stop_all_streams(self):
        """Stop all active log streams"""
        self._shutdown = True
        for stream_key in list(self.active_streams.keys()):
            self.stop_log_stream(stream_key)
    
    def __del__(self):
        """Cleanup when object is destroyed"""
        self.stop_all_streams()

class LogStreamThread(QThread):
    """Thread for streaming logs from Kubernetes API"""
    
    def __init__(self, kube_client, pod_name, namespace, container, tail_lines, follow, parent_streamer):
        super().__init__()
        self.kube_client = kube_client
        self.pod_name = pod_name
        self.namespace = namespace
        self.container = container
        self.tail_lines = tail_lines
        self.follow = follow
        self.parent_streamer = parent_streamer
        self._stop_requested = False
    
    def stop(self):
        """Request thread to stop"""
        self._stop_requested = True
    
    def run(self):
        """Run the log streaming"""
        try:
            # First, get initial logs if tail_lines is specified
            if self.tail_lines and self.tail_lines > 0:
                self._fetch_initial_logs()
            
            # If follow mode is enabled, start streaming
            if self.follow and not self._stop_requested:
                self._stream_live_logs()
                
        except Exception as e:
            if not self._stop_requested:
                self.parent_streamer.stream_error.emit(
                    self.pod_name, 
                    f"Log streaming error: {str(e)}"
                )
    
    def _fetch_initial_logs(self):
        """Fetch initial logs"""
        try:
            if not self.kube_client.v1:
                return
            
            kwargs = {
                'name': self.pod_name,
                'namespace': self.namespace,
                'timestamps': True,
                'tail_lines': self.tail_lines
            }
            
            if self.container:
                kwargs['container'] = self.container
            
            logs = self.kube_client.v1.read_namespaced_pod_log(**kwargs)
            
            if logs and not self._stop_requested:
                # Parse and emit each log line
                for line in logs.strip().split('\n'):
                    if self._stop_requested:
                        break
                    
                    if line.strip():
                        timestamp, log_content = self._parse_log_line(line)
                        self.parent_streamer.log_line_received.emit(
                            self.pod_name, log_content, timestamp
                        )
                        # Small delay to prevent overwhelming the UI
                        self.msleep(1)
                        
        except ApiException as e:
            if not self._stop_requested:
                if e.status == 404:
                    self.parent_streamer.stream_error.emit(
                        self.pod_name, f"Pod not found: {self.pod_name}"
                    )
                else:
                    self.parent_streamer.stream_error.emit(
                        self.pod_name, f"API error: {e.reason}"
                    )
        except Exception as e:
            if not self._stop_requested:
                self.parent_streamer.stream_error.emit(
                    self.pod_name, f"Error fetching initial logs: {str(e)}"
                )
    
    def _stream_live_logs(self):
        """Stream live logs using Kubernetes watch API"""
        try:
            if not self.kube_client.v1:
                return
            
            self.parent_streamer.stream_status.emit(self.pod_name, "🔴 Live streaming...")
            
            w = watch.Watch()
            
            kwargs = {
                'name': self.pod_name,
                'namespace': self.namespace,
                'follow': True,
                'timestamps': True,
                'since_seconds': 1  # Only get very recent logs for streaming
            }
            
            if self.container:
                kwargs['container'] = self.container
            
            # Start the watch stream
            stream = w.stream(
                self.kube_client.v1.read_namespaced_pod_log,
                **kwargs
            )
            
            for event in stream:
                if self._stop_requested:
                    w.stop()
                    break
                
                # Process the log event
                if isinstance(event, str) and event.strip():
                    timestamp, log_content = self._parse_log_line(event)
                    self.parent_streamer.log_line_received.emit(
                        self.pod_name, log_content, timestamp
                    )
                
                # Small delay to prevent overwhelming
                self.msleep(10)
                
        except ApiException as e:
            if not self._stop_requested:
                self.parent_streamer.stream_error.emit(
                    self.pod_name, f"Streaming API error: {e.reason}"
                )
        except Exception as e:
            if not self._stop_requested:
                self.parent_streamer.stream_error.emit(
                    self.pod_name, f"Streaming error: {str(e)}"
                )
    
    def _parse_log_line(self, log_line):
        """Parse log line to extract timestamp and content"""
        try:
            # Kubernetes logs format: 2024-01-01T12:00:00.000000000Z log content
            if ' ' in log_line and log_line.startswith('20'):
                parts = log_line.split(' ', 1)
                if len(parts) == 2:
                    timestamp_str = parts[0]
                    log_content = parts[1]
                    
                    # Extract just the time part (HH:MM:SS)
                    if 'T' in timestamp_str:
                        time_part = timestamp_str.split('T')[1]
                        if '.' in time_part:
                            time_part = time_part.split('.')[0]
                        timestamp = time_part[:8]  # HH:MM:SS
                    else:
                        timestamp = datetime.now().strftime("%H:%M:%S")
                    
                    return timestamp, log_content
            
            # Fallback if parsing fails
            return datetime.now().strftime("%H:%M:%S"), log_line
            
        except Exception:
            return datetime.now().strftime("%H:%M:%S"), log_line


@dataclass
class KubeCluster:
    """Data class for Kubernetes cluster information"""
    name: str
    context: str
    kind: str = "Kubernetes Cluster"
    source: str = "local"
    label: str = "General"
    status: str = "disconnect"
    badge_color: Optional[str] = None
    server: Optional[str] = None
    user: Optional[str] = None
    namespace: Optional[str] = None
    version: Optional[str] = None

class WorkerSignals(QObject):
    """Signals for worker threads with proper lifecycle management"""
    finished = pyqtSignal(object)
    error = pyqtSignal(str)
    
    def __init__(self):
        super().__init__()
        self._is_valid = True
    
    def is_valid(self):
        return self._is_valid
    
    def invalidate(self):
        self._is_valid = False

class BaseWorker(QRunnable):
    """Base worker class with safe signal handling"""
    
    def __init__(self):
        super().__init__()
        self.signals = WorkerSignals()
        
    def __del__(self):
        if hasattr(self, 'signals'):
            self.signals.invalidate()

    def safe_emit_finished(self, result):
        if hasattr(self, 'signals') and self.signals.is_valid():
            try:
                self.signals.finished.emit(result)
            except RuntimeError:
                logging.warning("Unable to emit finished signal - receiver may have been deleted")
                
    def safe_emit_error(self, error_message):
        if hasattr(self, 'signals') and self.signals.is_valid():
            try:
                self.signals.error.emit(error_message)
            except RuntimeError:
                logging.warning(f"Unable to emit error signal: {error_message}")

class KubeConfigWorker(BaseWorker):
    """Worker thread for loading Kubernetes config asynchronously"""
    def __init__(self, client_instance, config_path=None):
        super().__init__()
        self.client_instance = client_instance
        self.config_path = config_path
        
    @pyqtSlot()
    def run(self):
        try:
            result = self.client_instance.load_kube_config(self.config_path)
            self.safe_emit_finished(result)
        except Exception as e:
            self.safe_emit_error(str(e))

class KubeMetricsWorker(BaseWorker):
    """Worker thread for fetching Kubernetes metrics asynchronously"""
    def __init__(self, client_instance, node_name=None):
        super().__init__()
        self.client_instance = client_instance
        self.node_name = node_name
        
    @pyqtSlot()
    def run(self):
        try:
            if self.node_name:
                result = self.client_instance.get_node_metrics(self.node_name)
            else:
                result = self.client_instance.get_cluster_metrics()
            self.safe_emit_finished(result)
        except Exception as e:
            self.safe_emit_error(str(e))

class KubeIssuesWorker(BaseWorker):
    """Worker thread for fetching Kubernetes issues asynchronously"""
    def __init__(self, client_instance):
        super().__init__()
        self.client_instance = client_instance
        
    @pyqtSlot()
    def run(self):
        try:
            result = self.client_instance.get_cluster_issues()
            self.safe_emit_finished(result)
        except Exception as e:
            self.safe_emit_error(str(e))
            
class ResourceDetailWorker(BaseWorker):
    """Worker thread for fetching Kubernetes resource details asynchronously"""
    def __init__(self, client_instance, resource_type, resource_name, namespace):
        super().__init__()
        self.client_instance = client_instance
        self.resource_type = resource_type
        self.resource_name = resource_name
        self.namespace = namespace
        
    @pyqtSlot()
    def run(self):
        try:
            result = self.client_instance.get_resource_detail(
                self.resource_type, 
                self.resource_name, 
                self.namespace
            )
            self.safe_emit_finished(result)
        except Exception as e:
            self.safe_emit_error(str(e))

<<<<<<< HEAD
class KubernetesLogStreamer(QObject):
    """Kubernetes log streamer using watch API for real-time logs"""

    log_line_received = pyqtSignal(str, str, str)  # pod_name, log_line, timestamp
    stream_error = pyqtSignal(str, str)  # pod_name, error_message
    stream_status = pyqtSignal(str, str)  # pod_name, status_message

    def __init__(self, kube_client):
        super().__init__()
        self.kube_client = kube_client
        self.active_streams = {}  # Track active log streams
        self._shutdown = False

    def start_log_stream(self, pod_name, namespace, container=None, tail_lines=200, follow=True):
        """Start streaming logs for a pod"""
        try:
            stream_key = f"{namespace}/{pod_name}"
            if container:
                stream_key += f"/{container}"

            # Stop existing stream if any
            self.stop_log_stream(stream_key)

            # Create and start new stream
            stream_thread = LogStreamThread(
                self.kube_client,
                pod_name,
                namespace,
                container,
                tail_lines,
                follow,
                self
            )

            self.active_streams[stream_key] = stream_thread
            stream_thread.start()

            self.stream_status.emit(pod_name, "Starting log stream...")

        except Exception as e:
            logging.error(f"Error starting log stream for {pod_name}: {e}")
            self.stream_error.emit(pod_name, f"Failed to start stream: {str(e)}")

    def stop_log_stream(self, stream_key):
        """Stop a specific log stream"""
        try:
            if stream_key in self.active_streams:
                stream_thread = self.active_streams[stream_key]
                stream_thread.stop()
                stream_thread.wait(2000)  # Wait up to 2 seconds

                if stream_thread.isRunning():
                    stream_thread.terminate()

                del self.active_streams[stream_key]

        except Exception as e:
            logging.error(f"Error stopping log stream {stream_key}: {e}")

    def stop_all_streams(self):
        """Stop all active log streams"""
        self._shutdown = True
        for stream_key in list(self.active_streams.keys()):
            self.stop_log_stream(stream_key)

    def __del__(self):
        """Cleanup when object is destroyed"""
        self.stop_all_streams()

class LogStreamThread(QThread):
    """Thread for streaming logs from Kubernetes API"""

    def __init__(self, kube_client, pod_name, namespace, container, tail_lines, follow, parent_streamer):
        super().__init__()
        self.kube_client = kube_client
        self.pod_name = pod_name
        self.namespace = namespace
        self.container = container
        self.tail_lines = tail_lines
        self.follow = follow
        self.parent_streamer = parent_streamer
        self._stop_requested = False

    def stop(self):
        """Request thread to stop"""
        self._stop_requested = True

    def run(self):
        """Run the log streaming"""
        try:
            # First, get initial logs if tail_lines is specified
            if self.tail_lines and self.tail_lines > 0:
                self._fetch_initial_logs()

            # If follow mode is enabled, start streaming
            if self.follow and not self._stop_requested:
                self._stream_live_logs()

        except Exception as e:
            if not self._stop_requested:
                self.parent_streamer.stream_error.emit(
                    self.pod_name,
                    f"Log streaming error: {str(e)}"
                )

    def _fetch_initial_logs(self):
        """Fetch initial logs"""
        try:
            if not self.kube_client.v1:
                return

            kwargs = {
                'name': self.pod_name,
                'namespace': self.namespace,
                'timestamps': True,
                'tail_lines': self.tail_lines
            }

            if self.container:
                kwargs['container'] = self.container

            logs = self.kube_client.v1.read_namespaced_pod_log(**kwargs)

            if logs and not self._stop_requested:
                # Parse and emit each log line
                for line in logs.strip().split('\n'):
                    if self._stop_requested:
                        break

                    if line.strip():
                        timestamp, log_content = self._parse_log_line(line)
                        self.parent_streamer.log_line_received.emit(
                            self.pod_name, log_content, timestamp
                        )
                        # Small delay to prevent overwhelming the UI
                        self.msleep(1)

        except ApiException as e:
            if not self._stop_requested:
                if e.status == 404:
                    self.parent_streamer.stream_error.emit(
                        self.pod_name, f"Pod not found: {self.pod_name}"
                    )
                else:
                    self.parent_streamer.stream_error.emit(
                        self.pod_name, f"API error: {e.reason}"
                    )
        except Exception as e:
            if not self._stop_requested:
                self.parent_streamer.stream_error.emit(
                    self.pod_name, f"Error fetching initial logs: {str(e)}"
                )

    def _stream_live_logs(self):
        """Stream live logs using Kubernetes watch API"""
        try:
            if not self.kube_client.v1:
                return

            self.parent_streamer.stream_status.emit(self.pod_name, "🔴 Live streaming...")

            w = watch.Watch()

            kwargs = {
                'name': self.pod_name,
                'namespace': self.namespace,
                'follow': True,
                'timestamps': True,
                'since_seconds': 1  # Only get very recent logs for streaming
            }

            if self.container:
                kwargs['container'] = self.container

            # Start the watch stream
            stream_iter = w.stream(
                self.kube_client.v1.read_namespaced_pod_log,
                **kwargs
            )

            for event in stream_iter:
                if self._stop_requested:
                    w.stop()
                    break

                # Process the log event
                if isinstance(event, str) and event.strip():
                    timestamp, log_content = self._parse_log_line(event)
                    self.parent_streamer.log_line_received.emit(
                        self.pod_name, log_content, timestamp
                    )

                # Small delay to prevent overwhelming
                self.msleep(10)

        except ApiException as e:
            if not self._stop_requested:
                self.parent_streamer.stream_error.emit(
                    self.pod_name, f"Streaming API error: {e.reason}"
                )
        except Exception as e:
            if not self._stop_requested:
                self.parent_streamer.stream_error.emit(
                    self.pod_name, f"Streaming error: {str(e)}"
                )

    def _parse_log_line(self, log_line):
        """Parse log line to extract timestamp and content"""
        try:
            # Kubernetes logs format: 2024-01-01T12:00:00.000000000Z log content
            if ' ' in log_line and log_line.startswith('20'):
                parts = log_line.split(' ', 1)
                if len(parts) == 2:
                    timestamp_str = parts[0]
                    log_content = parts[1]

                    # Extract just the time part (HH:MM:SS)
                    if 'T' in timestamp_str:
                        time_part = timestamp_str.split('T')[1]
                        if '.' in time_part:
                            time_part = time_part.split('.')[0]
                        timestamp = time_part[:8]  # HH:MM:SS
                    else:
                        timestamp = datetime.datetime.now().strftime("%H:%M:%S")

                    return timestamp, log_content

            # Fallback if parsing fails
            return datetime.datetime.now().strftime("%H:%M:%S"), log_line

        except Exception:
            return datetime.datetime.now().strftime("%H:%M:%S"), log_line


class KubernetesPodSSH(QObject):
    """SSH-like connection to Kubernetes pods using exec API"""

=======

class KubernetesPodSSH(QObject):
    """SSH-like connection to Kubernetes pods using exec API"""
    
>>>>>>> 370be8be
    # Signals for SSH session
    data_received = pyqtSignal(str)  # Data from pod
    error_occurred = pyqtSignal(str)  # Error messages
    session_status = pyqtSignal(str)  # Status updates
    session_closed = pyqtSignal()    # Session ended
<<<<<<< HEAD

=======
    
>>>>>>> 370be8be
    def __init__(self, pod_name, namespace, container=None, shell="/bin/bash"):
        super().__init__()
        self.pod_name = pod_name
        self.namespace = namespace
        self.container = container
        self.shell = shell
        self.kube_client = get_kubernetes_client()
        self.exec_stream = None
        self.is_connected = False
        self._stop_requested = False
<<<<<<< HEAD

=======
        
>>>>>>> 370be8be
    def connect_to_pod(self):
        """Establish SSH-like connection to pod"""
        try:
            if not self.kube_client or not self.kube_client.v1:
                self.error_occurred.emit("Kubernetes client not available")
                return False
<<<<<<< HEAD

            self.session_status.emit(f"Connecting to {self.pod_name}...")

=======
            
            self.session_status.emit(f"Connecting to {self.pod_name}...")
            
>>>>>>> 370be8be
            # Determine available shells and container
            available_container, available_shell = self._detect_container_and_shell()
            if not available_container:
                self.error_occurred.emit("No suitable container found in pod")
                return False
<<<<<<< HEAD

            self.container = available_container
            self.shell = available_shell

            # Create exec command
            exec_command = [self.shell]

            # Create the exec session
=======
            
            self.container = available_container
            self.shell = available_shell
            
            # Create exec command
            exec_command = [self.shell]
            
            # Create the exec session
            from kubernetes.stream import stream
            
>>>>>>> 370be8be
            self.exec_stream = stream(
                self.kube_client.v1.connect_get_namespaced_pod_exec,
                name=self.pod_name,
                namespace=self.namespace,
                container=self.container,
                command=exec_command,
                stderr=True,
                stdin=True,
                stdout=True,
                tty=True,
                _preload_content=False
            )
<<<<<<< HEAD

            self.is_connected = True
            self.session_status.emit(f"🟢 Connected to {self.pod_name} ({self.container})")

            # Start listening for data
            self._start_reading_thread()

            return True

=======
            
            self.is_connected = True
            self.session_status.emit(f"🟢 Connected to {self.pod_name} ({self.container})")
            
            # Start listening for data
            self._start_reading_thread()
            
            return True
            
>>>>>>> 370be8be
        except ApiException as e:
            error_msg = f"API error: {e.reason}"
            self.error_occurred.emit(error_msg)
            return False
        except Exception as e:
            error_msg = f"Connection error: {str(e)}"
            self.error_occurred.emit(error_msg)
            return False
<<<<<<< HEAD

=======
    
>>>>>>> 370be8be
    def _detect_container_and_shell(self):
        """Detect the best container and shell to use"""
        try:
            # Get pod details
            pod = self.kube_client.v1.read_namespaced_pod(
<<<<<<< HEAD
                name=self.pod_name,
                namespace=self.namespace
            )

=======
                name=self.pod_name, 
                namespace=self.namespace
            )
            
>>>>>>> 370be8be
            # If container specified, use it; otherwise use first container
            target_container = self.container
            if not target_container and pod.spec.containers:
                target_container = pod.spec.containers[0].name
<<<<<<< HEAD

            # Try to detect available shell by checking common paths
            shells_to_try = ["/bin/bash", "/bin/sh", "/bin/ash", "/usr/bin/bash"]

            for shell in shells_to_try:
                try:
                    # Test if shell exists using a simple exec
=======
            
            # Try to detect available shell by checking common paths
            shells_to_try = ["/bin/bash", "/bin/sh", "/bin/ash", "/usr/bin/bash"]
            
            for shell in shells_to_try:
                try:
                    # Test if shell exists using a simple exec
                    from kubernetes.stream import stream
>>>>>>> 370be8be
                    test_stream = stream(
                        self.kube_client.v1.connect_get_namespaced_pod_exec,
                        name=self.pod_name,
                        namespace=self.namespace,
                        container=target_container,
                        command=["test", "-f", shell],
                        stderr=True,
                        stdin=False,
                        stdout=True,
                        tty=False
                    )
                    # If no exception, shell exists
                    return target_container, shell
                except:
                    continue
<<<<<<< HEAD

            # Fallback to /bin/sh which should exist in most containers
            return target_container, "/bin/sh"

        except Exception as e:
            logging.error(f"Error detecting container and shell: {e}")
            return None, "/bin/sh"

=======
            
            # Fallback to /bin/sh which should exist in most containers
            return target_container, "/bin/sh"
            
        except Exception as e:
            logging.error(f"Error detecting container and shell: {e}")
            return None, "/bin/sh"
    
>>>>>>> 370be8be
    def _start_reading_thread(self):
        """Start thread to read data from exec stream"""
        self.read_thread = SSHReadThread(self.exec_stream, self)
        self.read_thread.data_received.connect(self.data_received.emit)
        self.read_thread.error_occurred.connect(self.error_occurred.emit)
        self.read_thread.session_ended.connect(self._handle_session_end)
        self.read_thread.start()
<<<<<<< HEAD

=======
    
>>>>>>> 370be8be
    def send_command(self, command):
        """Send command to the pod"""
        try:
            if not self.is_connected or not self.exec_stream:
                return False
<<<<<<< HEAD

            # Add newline if not present
            if not command.endswith('\n'):
                command += '\n'

            self.exec_stream.write_stdin(command)
            return True

        except Exception as e:
            self.error_occurred.emit(f"Error sending command: {str(e)}")
            return False

=======
            
            # Add newline if not present
            if not command.endswith('\n'):
                command += '\n'
            
            self.exec_stream.write_stdin(command)
            return True
            
        except Exception as e:
            self.error_occurred.emit(f"Error sending command: {str(e)}")
            return False
    
>>>>>>> 370be8be
    def send_signal(self, signal="SIGINT"):
        """Send signal to the running process (Ctrl+C, etc.)"""
        try:
            if signal == "SIGINT":
                # Send Ctrl+C
                self.exec_stream.write_stdin('\x03')
            elif signal == "SIGTERM":
                # Send Ctrl+D (EOF)
                self.exec_stream.write_stdin('\x04')
            return True
        except Exception as e:
            self.error_occurred.emit(f"Error sending signal: {str(e)}")
            return False
<<<<<<< HEAD

=======
    
>>>>>>> 370be8be
    def resize_terminal(self, rows, cols):
        """Resize the terminal (if supported)"""
        try:
            # Note: Terminal resizing in Kubernetes exec is limited
            # This is a placeholder for future enhancement
            pass
        except Exception as e:
            logging.error(f"Error resizing terminal: {e}")
<<<<<<< HEAD

=======
    
>>>>>>> 370be8be
    def disconnect(self):
        """Disconnect from the pod"""
        try:
            self._stop_requested = True
            self.is_connected = False
<<<<<<< HEAD

=======
            
>>>>>>> 370be8be
            if hasattr(self, 'read_thread') and self.read_thread.isRunning():
                self.read_thread.stop()
                self.read_thread.wait(2000)
                if self.read_thread.isRunning():
                    self.read_thread.terminate()
<<<<<<< HEAD

=======
            
>>>>>>> 370be8be
            if self.exec_stream:
                try:
                    self.exec_stream.close()
                except:
                    pass
                self.exec_stream = None
<<<<<<< HEAD

            self.session_closed.emit()

        except Exception as e:
            logging.error(f"Error disconnecting SSH session: {e}")

=======
            
            self.session_closed.emit()
            
        except Exception as e:
            logging.error(f"Error disconnecting SSH session: {e}")
    
>>>>>>> 370be8be
    def _handle_session_end(self):
        """Handle when the SSH session ends"""
        self.is_connected = False
        self.session_status.emit("🔴 Session ended")
        self.session_closed.emit()


class SSHReadThread(QThread):
    """Thread for reading data from SSH exec stream"""
<<<<<<< HEAD

    data_received = pyqtSignal(str)
    error_occurred = pyqtSignal(str)
    session_ended = pyqtSignal()

=======
    
    data_received = pyqtSignal(str)
    error_occurred = pyqtSignal(str)
    session_ended = pyqtSignal()
    
>>>>>>> 370be8be
    def __init__(self, exec_stream, ssh_session):
        super().__init__()
        self.exec_stream = exec_stream
        self.ssh_session = ssh_session
        self._stop_requested = False
<<<<<<< HEAD

    def stop(self):
        """Stop the reading thread"""
        self._stop_requested = True

=======
    
    def stop(self):
        """Stop the reading thread"""
        self._stop_requested = True
    
>>>>>>> 370be8be
    def run(self):
        """Read data from the exec stream"""
        try:
            while not self._stop_requested and self.ssh_session.is_connected:
                try:
                    # Read from stdout/stderr
                    if self.exec_stream.is_open():
                        output = self.exec_stream.read_stdout(timeout=1)
                        if output:
                            self.data_received.emit(output)
<<<<<<< HEAD

=======
                        
>>>>>>> 370be8be
                        error_output = self.exec_stream.read_stderr(timeout=1)
                        if error_output:
                            self.data_received.emit(error_output)
                    else:
                        # Stream closed
                        break
<<<<<<< HEAD

=======
                        
>>>>>>> 370be8be
                except Exception as e:
                    if not self._stop_requested:
                        self.error_occurred.emit(f"Read error: {str(e)}")
                    break
<<<<<<< HEAD

            if not self._stop_requested:
                self.session_ended.emit()

=======
            
            if not self._stop_requested:
                self.session_ended.emit()
                
>>>>>>> 370be8be
        except Exception as e:
            if not self._stop_requested:
                self.error_occurred.emit(f"SSH read thread error: {str(e)}")

<<<<<<< HEAD
=======

>>>>>>> 370be8be
class KubernetesClient(QObject):
    """Client for interacting with Kubernetes clusters using Python kubernetes library"""
    clusters_loaded = pyqtSignal(list)
    cluster_info_loaded = pyqtSignal(dict)
    cluster_metrics_updated = pyqtSignal(dict)
    node_metrics_updated = pyqtSignal(dict)
    cluster_issues_updated = pyqtSignal(list)
    resource_detail_loaded = pyqtSignal(dict)

    pod_logs_loaded = pyqtSignal(dict)
    
    # New signals for streaming logs
    pod_log_line_received = pyqtSignal(dict)      # Individual log line
    pod_log_stream_error = pyqtSignal(dict)       # Stream errors
    pod_log_stream_status = pyqtSignal(dict)      # Stream status updates
    
    error_occurred = pyqtSignal(str)
    pod_logs_loaded = pyqtSignal(dict)
    pod_log_line_received = pyqtSignal(dict)      # Individual log line
    pod_log_stream_error = pyqtSignal(dict)       # Stream errors
    pod_log_stream_status = pyqtSignal(dict)      # Stream status updates

    def __init__(self):
        super().__init__()
        self.threadpool = QThreadPool()
        self.clusters = []
        self.current_cluster = None
        self._default_kubeconfig = os.path.expanduser("~/.kube/config")
        
        # Kubernetes API clients
        self.v1 = None
        self.apps_v1 = None
        self.extensions_v1beta1 = None
        self.networking_v1 = None
        self.storage_v1 = None
        self.rbac_v1 = None
        self.batch_v1 = None
        self.autoscaling_v1 = None
        self.custom_objects_api = None
        self.metrics_api = None
        

        # Add log streamer
        self.log_streamer = KubernetesLogStreamer(self)
        
        # Connect log streamer signals
        self.log_streamer.log_line_received.connect(self.handle_log_line_received)
        self.log_streamer.stream_error.connect(self.handle_stream_error)
        self.log_streamer.stream_status.connect(self.handle_stream_status)


        # Set up timers for periodic updates
        self.metrics_timer = QTimer(self)
        self.metrics_timer.timeout.connect(self.refresh_metrics)
        
        self.issues_timer = QTimer(self)
        self.issues_timer.timeout.connect(self.refresh_issues)
        
        # Track active workers
        self._active_workers = set()
        
        # Shutdown flag
        self._shutting_down = False

        # Add log streamer initialization
        self.log_streamer = KubernetesLogStreamer(self)

        # Connect log streamer signals
        self.log_streamer.log_line_received.connect(self.handle_log_line_received)
        self.log_streamer.stream_error.connect(self.handle_stream_error)
        self.log_streamer.stream_status.connect(self.handle_stream_status)
    
    def __del__(self):
        """Clean up resources when object is deleted"""
        try:
            self._shutting_down = True
            
            logging.info("Starting KubernetesClient cleanup...")
            
            # Stop all timers
            self.stop_all_timers()
            
            # Stop all workers  
            self.stop_all_workers()
            
            # Wait for threadpool to finish
            if hasattr(self, 'threadpool'):
                self.threadpool.waitForDone(500)
                self.threadpool.clear()
                
            logging.info("KubernetesClient cleanup completed")
                
        except Exception as e:
            logging.error(f"Error during KubernetesClient cleanup: {str(e)}")

        
    def stop_all_timers(self):
        """Stop all timers safely"""
        try:
            timers = ['metrics_timer', 'issues_timer']
            for timer_name in timers:
                if hasattr(self, timer_name):
                    timer = getattr(self, timer_name)
                    if hasattr(timer, 'isActive') and timer.isActive():
                        timer.stop()
                        timer.deleteLater()
        except Exception as e:
            logging.error(f"Error stopping kubernetes client timers: {e}")

    def stop_all_workers(self):
        """Stop all active workers safely"""
        try:
            workers_to_stop = list(self._active_workers) if hasattr(self, '_active_workers') else []
            
            for worker in workers_to_stop:
                try:
                    if hasattr(worker, 'stop'):
                        worker.stop()
                    if hasattr(worker, 'signals'):
                        worker.signals.invalidate()
                except Exception as e:
                    logging.error(f"Error stopping kubernetes worker: {e}")
                    
        except Exception as e:
            logging.error(f"Error in stop_all_workers: {e}")

    def start_pod_log_stream(self, pod_name, namespace="default", container=None, tail_lines=200, follow=True):
        """Start streaming logs for a pod"""
        try:
            if self._shutting_down:
                return
            
            self.log_streamer.start_log_stream(pod_name, namespace, container, tail_lines, follow)
            
        except Exception as e:
            logging.error(f"Error starting pod log stream: {e}")
            self.error_occurred.emit(f"Failed to start log stream: {str(e)}")

    def stop_pod_log_stream(self, pod_name, namespace="default", container=None):
        """Stop streaming logs for a pod"""
        try:
            stream_key = f"{namespace}/{pod_name}"
            if container:
                stream_key += f"/{container}"
            
            self.log_streamer.stop_log_stream(stream_key)
            
        except Exception as e:
            logging.error(f"Error stopping pod log stream: {e}")

    def handle_log_line_received(self, pod_name, log_line, timestamp):
        """Handle received log line from stream"""
        try:
            if not self._shutting_down:
                # Emit signal with log data
                self.pod_log_line_received.emit({
                    'pod_name': pod_name,
                    'log_line': log_line,
                    'timestamp': timestamp
                })
        except Exception as e:
            logging.error(f"Error handling log line: {e}")

    def handle_stream_error(self, pod_name, error_message):
        """Handle streaming errors"""
        try:
            if not self._shutting_down:
                logging.error(f"Log stream error for {pod_name}: {error_message}")
                self.pod_log_stream_error.emit({
                    'pod_name': pod_name,
                    'error': error_message
                })
        except Exception as e:
            logging.error(f"Error handling stream error: {e}")

    def handle_stream_status(self, pod_name, status_message):
        """Handle streaming status updates"""
        try:
            if not self._shutting_down:
                self.pod_log_stream_status.emit({
                    'pod_name': pod_name,
                    'status': status_message
                })
        except Exception as e:
            logging.error(f"Error handling stream status: {e}")

    def force_shutdown(self):
        """Enhanced force shutdown that includes log streams"""
        try:
            logging.info("KubernetesClient force shutdown initiated...")
            
            self._shutting_down = True
            
            # Stop log streams first
            if hasattr(self, 'log_streamer'):
                self.log_streamer.stop_all_streams()
            
            # Disconnect all signals
            self.disconnect_all_signals()
            
            # Stop everything else
            self.stop_all_timers()
            self.stop_all_workers()
            
            # Clear data
            self.clusters.clear()
            self.current_cluster = None
            
            logging.info("KubernetesClient force shutdown completed")
            
        except Exception as e:
            logging.error(f"Error in kubernetes client force_shutdown: {e}")


    def force_shutdown(self):
        """Enhanced force shutdown that includes log streams"""
        try:
            logging.info("KubernetesClient force shutdown initiated...")

            self._shutting_down = True

            # Stop log streams first
            if hasattr(self, 'log_streamer'):
                self.log_streamer.stop_all_streams()

            # Disconnect all signals
            self.disconnect_all_signals()

            # Stop everything else
            self.stop_all_timers()
            self.stop_all_workers()

            # Clear data
            self.clusters.clear()
            self.current_cluster = None

            logging.info("KubernetesClient force shutdown completed")

        except Exception as e:
            logging.error(f"Error in kubernetes client force_shutdown: {e}")

    def disconnect_all_signals(self):
        """Disconnect all signals to prevent emission to deleted objects"""
        try:
            signals_to_disconnect = [
                'clusters_loaded', 'cluster_info_loaded', 'cluster_metrics_updated',
                'node_metrics_updated', 'cluster_issues_updated', 'resource_detail_loaded',
                'pod_logs_loaded', 'pod_log_line_received', 'pod_log_stream_error',
                'pod_log_stream_status', 'error_occurred'
            ]

            for signal_name in signals_to_disconnect:
                try:
                    signal = getattr(self, signal_name, None)
                    if signal:
                        signal.disconnect()
                except (TypeError, RuntimeError, AttributeError):
                    pass

        except Exception as e:
            logging.error(f"Error disconnecting kubernetes client signals: {e}")


    def _initialize_api_clients(self):
        """Initialize Kubernetes API clients"""
        try:
            # Core API
            self.v1 = client.CoreV1Api()

            # Apps API
            self.apps_v1 = client.AppsV1Api()

            # Admission Registration API
            self.admissionregistration_v1 = client.AdmissionregistrationV1Api()

            # Extensions API (for some legacy resources)
            try:
                self.extensions_v1beta1 = client.ExtensionsV1beta1Api()
            except:
                pass  # Not available in newer versions

            # Networking API
            self.networking_v1 = client.NetworkingV1Api()

            # Storage API
            self.storage_v1 = client.StorageV1Api()

            # RBAC API
            self.rbac_v1 = client.RbacAuthorizationV1Api()

            # Batch API
            self.batch_v1 = client.BatchV1Api()

            # Batch V1Beta1 API (for older CronJobs)
            try:
                self.batch_v1beta1 = client.BatchV1beta1Api()
            except:
                pass  # Not available in newer versions

            # Autoscaling API
            self.autoscaling_v1 = client.AutoscalingV1Api()

            # Autoscaling V2 API (for newer HPA features)
            try:
                self.autoscaling_v2 = client.AutoscalingV2Api()
            except:
                pass  # Not available in older versions

            # Custom Objects API
            self.custom_objects_api = client.CustomObjectsApi()

            # Version API
            self.version_api = client.VersionApi()

            # API Extensions API (for CRDs)
            self.api_extensions_v1 = client.ApiextensionsV1Api()

            # Events API (separate from core events in newer versions)
            try:
                self.events_v1 = client.EventsV1Api()
            except:
                pass  # Fallback to core events

            # Policy API (for PodDisruptionBudgets, PodSecurityPolicies)
            try:
                self.policy_v1 = client.PolicyV1Api()
            except:
                pass

            # Coordination API (for Leases)
            try:
                self.coordination_v1 = client.CoordinationV1Api()
            except:
                pass

            # Node API (for RuntimeClasses)
            try:
                self.node_v1 = client.NodeV1Api()
            except:
                pass

            # Scheduling API (for PriorityClasses)
            try:
                self.scheduling_v1 = client.SchedulingV1Api()
            except:
                pass

            return True
        except Exception as e:
            self.error_occurred.emit(f"Failed to initialize API clients: {str(e)}")
            return False

    def start_metrics_polling(self, interval_ms=5000):
        """Start polling for metrics updates"""
        if not self._shutting_down:
            self.metrics_timer.start(interval_ms)
    
    def stop_metrics_polling(self):
        """Stop polling for metrics updates"""
        self.metrics_timer.stop()
    
    def start_issues_polling(self, interval_ms=10000):
        """Start polling for cluster issues"""
        if not self._shutting_down:
            self.issues_timer.start(interval_ms)
    
    def stop_issues_polling(self):
        """Stop polling for cluster issues"""
        self.issues_timer.stop()
    
    def refresh_metrics(self):
        """Refresh all metrics data"""
        if self.current_cluster and not self._shutting_down:
            self.get_cluster_metrics_async()
    
    def refresh_issues(self):
        """Refresh cluster issues data"""
        if self.current_cluster and not self._shutting_down:
            self.get_cluster_issues_async()
    
    def load_kube_config(self, config_path=None):
        """Load Kubernetes configuration from specified path or default"""
        try:
            path = config_path if config_path else self._default_kubeconfig
            
            if not os.path.isfile(path):
                self.error_occurred.emit(f"Kubeconfig file not found: {path}")
                return []
            
            # Load contexts using kubernetes library
            contexts, active_context = config.list_kube_config_contexts(config_file=path)
            
            clusters = []
            
            for context_info in contexts:
                context_name = context_info['name']
                context_detail = context_info['context']
                
                cluster_name = context_detail.get('cluster', '')
                user = context_detail.get('user', '')
                namespace = context_detail.get('namespace', 'default')
                
                # Get server URL from cluster config
                server = None
                try:
                    # Load the full config to get server info
                    config_dict = config.load_kube_config_from_dict(
                        config_dict=yaml.safe_load(open(path, 'r')),
                        context=context_name,
                        persist_config=False
                    )
                    # This would require parsing the config dict, for now we'll skip server
                except:
                    pass
                
                # Create cluster object
                cluster = KubeCluster(
                    name=context_name,
                    context=context_name,
                    server=server,
                    user=user,
                    namespace=namespace
                )
                
                # Check if this is the current context
                if active_context and active_context['name'] == context_name:
                    cluster.status = "active"
                
                clusters.append(cluster)
            
            self.clusters = clusters
            return clusters
            
        except Exception as e:
            self.error_occurred.emit(f"Error loading kubeconfig: {str(e)}")
            return []
    
    def load_clusters_async(self, config_path=None):
        """Load clusters asynchronously to avoid UI blocking"""
        if self._shutting_down:
            return
            
        worker = KubeConfigWorker(self, config_path)
        worker.signals.finished.connect(lambda result: self.clusters_loaded.emit(result))
        worker.signals.error.connect(lambda error: self.error_occurred.emit(error))
        
        self._active_workers.add(worker)
        
        def cleanup_worker(result=None):
            if worker in self._active_workers:
                self._active_workers.remove(worker)
        
        worker.signals.finished.connect(cleanup_worker)
        worker.signals.error.connect(lambda _: cleanup_worker())
        
        self.threadpool.start(worker)
    
    def switch_context(self, context_name: str) -> bool:
        """Switch to a specific Kubernetes context"""
        try:
            # Load configuration for the specific context
            config.load_kube_config(context=context_name)
            
            # Initialize API clients
            if not self._initialize_api_clients():
                return False
            
            self.current_cluster = context_name
            
            # Update cluster status
            for cluster in self.clusters:
                if cluster.name == context_name:
                    cluster.status = "active"
                else:
                    cluster.status = "disconnect"
            
            return True
            
        except Exception as e:
            self.error_occurred.emit(f"Failed to switch context to {context_name}: {str(e)}")
            return False
    
    def get_cluster_info(self, cluster_name):
        """Get detailed information about a specific cluster"""
        try:
            # Switch to the cluster context
            if not self.switch_context(cluster_name):
                return None
            
            # Get cluster version
            try:
                version_info = self.version_api.get_code()
                version = f"{version_info.major}.{version_info.minor}"
            except Exception as e:
                logging.warning(f"Could not get cluster version: {e}")
                version = "Unknown"
            
            # Get nodes
            nodes = self._get_nodes()
            
            # Get namespaces
            namespaces = self._get_namespaces()
            
            # Get resource counts
            pods_count = self._get_resource_count("pods")
            services_count = self._get_resource_count("services")
            deployments_count = self._get_resource_count("deployments")
            
            # Find the cluster in our list
            cluster = next((c for c in self.clusters if c.name == cluster_name), None)
            if not cluster:
                self.error_occurred.emit(f"Cluster not found: {cluster_name}")
                return None
            
            info = {
                "name": cluster.name,
                "context": cluster.context,
                "server": cluster.server,
                "user": cluster.user,
                "namespace": cluster.namespace,
                "nodes": nodes,
                "version": version,
                "namespaces": namespaces,
                "pods_count": pods_count,
                "services_count": services_count,
                "deployments_count": deployments_count,
            }
            
            # Update cluster status
            for c in self.clusters:
                if c.name == cluster_name:
                    c.status = "available"
            
            if not self._shutting_down:
                self.cluster_info_loaded.emit(info)
            
            # Start polling for metrics and issues after connecting
            self.start_metrics_polling()
            self.start_issues_polling()
            
            return info
            
        except Exception as e:
            self.error_occurred.emit(f"Error getting cluster info: {str(e)}")
            return None
    
    def get_cluster_metrics(self):
        """Get real-time resource metrics for the cluster"""
        try:
            # Get nodes for capacity calculation
            nodes_list = self.v1.list_node()
            
            cpu_total = 0
            memory_total = 0
            pods_capacity = 0
            
            # Calculate total capacity
            for node in nodes_list.items:
                if node.status and node.status.capacity:
                    cpu_capacity = self._parse_resource_value(node.status.capacity.get('cpu', '0'))
                    memory_capacity = self._parse_resource_value(node.status.capacity.get('memory', '0Ki'))
                    pod_capacity = int(node.status.capacity.get('pods', '110'))
                    
                    cpu_total += cpu_capacity
                    memory_total += memory_capacity
                    pods_capacity += pod_capacity
            
            # Try to get metrics from metrics server
            cpu_used = 0
            memory_used = 0
            
            try:
                # This would require metrics-server to be installed
                # For now, we'll use a percentage estimation
                pass
            except:
                # Fallback to estimation
                cpu_used = cpu_total * 0.3  # 30% usage estimation
                memory_used = memory_total * 0.4  # 40% usage estimation
            
            # Get pod count
            pods_list = self.v1.list_pod_for_all_namespaces()
            pods_total = len(pods_list.items)
            
            # Calculate usage percentages
            cpu_usage = (cpu_used / cpu_total * 100) if cpu_total > 0 else 0
            memory_usage = (memory_used / memory_total * 100) if memory_total > 0 else 0
            pods_usage = (pods_total / pods_capacity * 100) if pods_capacity > 0 else 0
            
            # Generate historical data points for charts
            cpu_history = self._generate_metrics_history('cpu', 12, cpu_usage)
            memory_history = self._generate_metrics_history('memory', 12, memory_usage)
            
            metrics = {
                "cpu": {
                    "usage": round(cpu_usage, 2),
                    "requests": round(cpu_used, 2),
                    "limits": round(cpu_total * 0.8, 2),
                    "capacity": round(cpu_total, 2),
                    "allocatable": round(cpu_total, 2),
                    "history": cpu_history
                },
                "memory": {
                    "usage": round(memory_usage, 2),
                    "requests": round(memory_used / (1024**3), 2),  # Convert to GB
                    "limits": round(memory_total * 0.8 / (1024**3), 2),
                    "capacity": round(memory_total / (1024**3), 2),
                    "allocatable": round(memory_total / (1024**3), 2),
                    "history": memory_history
                },
                "pods": {
                    "usage": round(pods_usage, 2),
                    "count": pods_total,
                    "capacity": pods_capacity
                }
            }
            
            if not self._shutting_down:
                self.cluster_metrics_updated.emit(metrics)
            return metrics
            
        except Exception as e:
            if not self._shutting_down:
                self.error_occurred.emit(f"Error getting cluster metrics: {str(e)}")
            return None
    
    def get_cluster_metrics_async(self):
        """Get cluster metrics asynchronously with shutdown check"""
        if self._shutting_down:
            return
            
        # Additional check - verify threadpool is still valid
        if not hasattr(self, 'threadpool') or not self.threadpool:
            return
            
        try:
            worker = KubeMetricsWorker(self)
            
            worker.signals.finished.connect(
                lambda result: self.cluster_metrics_updated.emit(result) if result and not self._shutting_down else None
            )
            worker.signals.error.connect(
                lambda error: self.error_occurred.emit(error) if not self._shutting_down else None
            )
            
            self._active_workers.add(worker)
            
            def cleanup_worker(result=None):
                if worker in self._active_workers:
                    self._active_workers.remove(worker)
            
            worker.signals.finished.connect(cleanup_worker)
            worker.signals.error.connect(lambda _: cleanup_worker())
            
            self.threadpool.start(worker)
        except Exception as e:
            if not self._shutting_down:
                logging.error(f"Error starting metrics worker: {e}")
    
    def get_cluster_issues(self):
        """Get current issues in the cluster"""
        try:
            issues = []
            
            # Get events with warnings or errors
            try:
                events_list = self.v1.list_event_for_all_namespaces()
                
                for event in events_list.items:
                    if event.type != "Normal":  # Warning, Error, etc.
                        age = self._format_age(event.metadata.creation_timestamp) if event.metadata.creation_timestamp else "Unknown"
                        
                        issue = {
                            "message": event.message or "No message",
                            "object": f"{event.involved_object.kind}/{event.involved_object.name}" if event.involved_object else "Unknown",
                            "type": event.type or "Unknown",
                            "age": age,
                            "namespace": event.metadata.namespace or "default",
                            "reason": event.reason or "Unknown"
                        }
                        issues.append(issue)
            except Exception as e:
                logging.warning(f"Could not get events: {e}")
            
            # Get pods that are not in Running or Succeeded state
            try:
                pods_list = self.v1.list_pod_for_all_namespaces()
                
                for pod in pods_list.items:
                    if pod.status.phase not in ["Running", "Succeeded", "Completed"]:
                        age = self._format_age(pod.metadata.creation_timestamp) if pod.metadata.creation_timestamp else "Unknown"
                        
                        # Get container status for more detailed message
                        message = "Pod not running"
                        if pod.status.container_statuses:
                            for container in pod.status.container_statuses:
                                if not container.ready:
                                    if container.state.waiting:
                                        message = container.state.waiting.message or "Container waiting"
                                    elif container.state.terminated:
                                        message = container.state.terminated.message or "Container terminated"
                                    break
                        
                        issue = {
                            "message": message,
                            "object": f"Pod/{pod.metadata.name}",
                            "type": "Warning",
                            "age": age,
                            "namespace": pod.metadata.namespace or "default",
                            "reason": pod.status.reason or "PodIssue"
                        }
                        issues.append(issue)
            except Exception as e:
                logging.warning(f"Could not get pods: {e}")
            
            # Sort issues by age (newest first)
            issues.sort(key=lambda x: x["age"], reverse=True)
            
            if not self._shutting_down:
                self.cluster_issues_updated.emit(issues)
            return issues
            
        except Exception as e:
            if not self._shutting_down:
                self.error_occurred.emit(f"Error getting cluster issues: {str(e)}")
            return []
    
    def get_cluster_issues_async(self):
        """Get cluster issues asynchronously with shutdown check"""
        if self._shutting_down:
            return
            
        # Additional check - verify threadpool is still valid
        if not hasattr(self, 'threadpool') or not self.threadpool:
            return
            
        try:
            worker = KubeIssuesWorker(self)
            
            worker.signals.finished.connect(
                lambda result: self.cluster_issues_updated.emit(result) if result is not None and not self._shutting_down else None
            )
            worker.signals.error.connect(
                lambda error: self.error_occurred.emit(error) if not self._shutting_down else None
            )
            
            self._active_workers.add(worker)
            
            def cleanup_worker(result=None):
                if worker in self._active_workers:
                    self._active_workers.remove(worker)
            
            worker.signals.finished.connect(cleanup_worker)
            worker.signals.error.connect(lambda _: cleanup_worker())
            
            self.threadpool.start(worker)
        except Exception as e:
            if not self._shutting_down:
                logging.error(f"Error starting issues worker: {e}")


    def get_resource_detail(self, resource_type, resource_name, namespace="default"):
        """Get detailed information about a specific Kubernetes resource"""
        try:
            resource_data = None

            # Special handling for CRDs clicked from the definitions list
            if resource_type.lower() in ["definitions", "customresourcedefinition", "customresourcedefinitions", "crd"]:
                resource_type = "customresourcedefinition"
                namespace = None  # CRDs are cluster-scoped

            resource_type = resource_type.strip().lower()

            # Handle common plural/singular issues
            if resource_type == "networkpolicie":
                resource_type = "networkpolicies"
            elif resource_type == "customresourcedefintion":  # common typo
                resource_type = "customresourcedefinition"
            elif resource_type == "validatingwebhookconfiguraton":  # common typo
                resource_type = "validatingwebhookconfiguration"

            resource_type_lower = resource_type.lower()

            # FORCE initialize API clients if they don't exist
            missing_clients = []
            if not hasattr(self, 'networking_v1') or self.networking_v1 is None:
                missing_clients.append('networking_v1')
            if not hasattr(self, 'api_extensions_v1') or self.api_extensions_v1 is None:
                missing_clients.append('api_extensions_v1')
            if not hasattr(self, 'admissionregistration_v1') or self.admissionregistration_v1 is None:
                missing_clients.append('admissionregistration_v1')

            if missing_clients:
                logging.warning(f"Reinitializing missing API clients: {missing_clients}")
                self._initialize_api_clients()

            # Core V1 API resources
            if resource_type_lower in ["pod", "pods"]:
                if namespace:
                    resource_data = self.v1.read_namespaced_pod(name=resource_name, namespace=namespace)
                else:
                    resource_data = self.v1.read_pod(name=resource_name)

            elif resource_type_lower in ["service", "services", "svc"]:
                resource_data = self.v1.read_namespaced_service(name=resource_name, namespace=namespace)

            elif resource_type_lower in ["configmap", "configmaps", "cm"]:
                resource_data = self.v1.read_namespaced_config_map(name=resource_name, namespace=namespace)

            elif resource_type_lower in ["secret", "secrets"]:
                resource_data = self.v1.read_namespaced_secret(name=resource_name, namespace=namespace)

            elif resource_type_lower in ["node", "nodes"]:
                resource_data = self.v1.read_node(name=resource_name)

            elif resource_type_lower in ["namespace", "namespaces", "ns"]:
                resource_data = self.v1.read_namespace(name=resource_name)

            elif resource_type_lower in ["endpoint", "endpoints", "ep"]:
                resource_data = self.v1.read_namespaced_endpoints(name=resource_name, namespace=namespace)

            elif resource_type_lower in ["persistentvolume", "persistentvolumes", "pv"]:
                resource_data = self.v1.read_persistent_volume(name=resource_name)

            elif resource_type_lower in ["persistentvolumeclaim", "persistentvolumeclaims", "pvc"]:
                resource_data = self.v1.read_namespaced_persistent_volume_claim(name=resource_name, namespace=namespace)

            elif resource_type_lower in ["serviceaccount", "serviceaccounts", "sa"]:
                resource_data = self.v1.read_namespaced_service_account(name=resource_name, namespace=namespace)

            elif resource_type_lower in ["event", "events"]:
                resource_data = self.v1.read_namespaced_event(name=resource_name, namespace=namespace)

            # Apps V1 API resources
            elif resource_type_lower in ["deployment", "deployments", "deploy"]:
                resource_data = self.apps_v1.read_namespaced_deployment(name=resource_name, namespace=namespace)

            elif resource_type_lower in ["replicaset", "replicasets", "rs"]:
                resource_data = self.apps_v1.read_namespaced_replica_set(name=resource_name, namespace=namespace)

            elif resource_type_lower in ["daemonset", "daemonsets", "ds"]:
                resource_data = self.apps_v1.read_namespaced_daemon_set(name=resource_name, namespace=namespace)

            elif resource_type_lower in ["statefulset", "statefulsets", "sts"]:
                resource_data = self.apps_v1.read_namespaced_stateful_set(name=resource_name, namespace=namespace)

            # Batch V1 API resources
            elif resource_type_lower in ["job", "jobs"]:
                resource_data = self.batch_v1.read_namespaced_job(name=resource_name, namespace=namespace)

            elif resource_type_lower in ["cronjob", "cronjobs", "cj"]:
                try:
                    # Try batch/v1 first (Kubernetes 1.21+)
                    batch_v1_api = client.BatchV1Api()
                    resource_data = batch_v1_api.read_namespaced_cron_job(name=resource_name, namespace=namespace)
                except:
                    # Fallback to batch/v1beta1 (older versions)
                    try:
                        batch_v1beta1_api = client.BatchV1beta1Api()
                        resource_data = batch_v1beta1_api.read_namespaced_cron_job(name=resource_name, namespace=namespace)
                    except Exception as e:
                        raise Exception(f"CronJob not found in batch/v1 or batch/v1beta1: {str(e)}")

            # Networking V1 API resources - FIXED: Added the missing networkpolicies handling
            elif resource_type_lower in ["ingress", "ingresses", "ing"]:
                resource_data = self.networking_v1.read_namespaced_ingress(name=resource_name, namespace=namespace)

            elif resource_type_lower in ["networkpolicy", "networkpolicies", "netpol"]:
                resource_data = self.networking_v1.read_namespaced_network_policy(name=resource_name, namespace=namespace)

            # Storage V1 API resources
            elif resource_type_lower in ["storageclass", "storageclasses", "sc"]:
                resource_data = self.storage_v1.read_storage_class(name=resource_name)

            # RBAC V1 API resources
            elif resource_type_lower in ["role", "roles"]:
                resource_data = self.rbac_v1.read_namespaced_role(name=resource_name, namespace=namespace)

            elif resource_type_lower in ["rolebinding", "rolebindings", "rb"]:
                resource_data = self.rbac_v1.read_namespaced_role_binding(name=resource_name, namespace=namespace)

            elif resource_type_lower in ["clusterrole", "clusterroles", "cr"]:
                resource_data = self.rbac_v1.read_cluster_role(name=resource_name)

            elif resource_type_lower in ["clusterrolebinding", "clusterrolebindings", "crb"]:
                resource_data = self.rbac_v1.read_cluster_role_binding(name=resource_name)

            # Autoscaling V1 API resources
            elif resource_type_lower in ["horizontalpodautoscaler", "horizontalpodautoscalers", "hpa"]:
                resource_data = self.autoscaling_v1.read_namespaced_horizontal_pod_autoscaler(name=resource_name, namespace=namespace)

            # API Extensions V1 API resources - FIXED: Added the missing CustomResourceDefinition handling
            elif resource_type_lower in ["customresourcedefinition", "customresourcedefinitions", "crd"]:
                try:
                    if not hasattr(self, 'api_extensions_v1') or self.api_extensions_v1 is None:
                        self.api_extensions_v1 = client.ApiextensionsV1Api()
                    resource_data = self.api_extensions_v1.read_custom_resource_definition(name=resource_name)
                except ApiException as e:
                    if e.status == 404:
                        raise Exception(f"CustomResourceDefinition '{resource_name}' not found")
                    else:
                        raise Exception(f"Error fetching CustomResourceDefinition: {e.reason}")
                except Exception as e:
                    raise Exception(f"Failed to fetch CustomResourceDefinition: {str(e)}")

            # ValidatingWebhookConfiguration and MutatingWebhookConfiguration
            elif resource_type_lower in ["validatingwebhookconfiguration", "validatingwebhookconfigurations", "vwc"]:
                try:
                    if not hasattr(self, 'admissionregistration_v1') or self.admissionregistration_v1 is None:
                        self.admissionregistration_v1 = client.AdmissionregistrationV1Api()
                    resource_data = self.admissionregistration_v1.read_validating_webhook_configuration(name=resource_name)
                except Exception as e:
                    raise Exception(f"ValidatingWebhookConfiguration not found: {str(e)}")

            elif resource_type_lower in ["mutatingwebhookconfiguration", "mutatingwebhookconfigurations", "mwc"]:
                try:
                    if not hasattr(self, 'admissionregistration_v1') or self.admissionregistration_v1 is None:
                        self.admissionregistration_v1 = client.AdmissionregistrationV1Api()
                    resource_data = self.admissionregistration_v1.read_mutating_webhook_configuration(name=resource_name)
                except Exception as e:
                    raise Exception(f"MutatingWebhookConfiguration not found: {str(e)}")

            # Add ReplicationController and IngressClass support
            elif resource_type_lower in ["replicationcontroller", "replicationcontrollers", "rc"]:
                resource_data = self.v1.read_namespaced_replication_controller(name=resource_name, namespace=namespace)

            elif resource_type_lower in ["ingressclass", "ingressclasses", "ic"]:
                resource_data = self.networking_v1.read_ingress_class(name=resource_name)


            # Scheduling V1 API resources (PriorityClasses)
            elif resource_type_lower in ["priorityclass", "priorityclasses", "pc"]:
                try:
                    if not hasattr(self, 'scheduling_v1') or self.scheduling_v1 is None:
                        scheduling_v1_api = client.SchedulingV1Api()
                    else:
                        scheduling_v1_api = self.scheduling_v1
                    resource_data = scheduling_v1_api.read_priority_class(name=resource_name)
                except Exception as e:
                    raise Exception(f"PriorityClass not found: {str(e)}")

            # Coordination V1 API resources (Leases)
            elif resource_type_lower in ["lease", "leases"]:
                try:
                    if not hasattr(self, 'coordination_v1') or self.coordination_v1 is None:
                        coordination_v1_api = client.CoordinationV1Api()
                    else:
                        coordination_v1_api = self.coordination_v1
                    resource_data = coordination_v1_api.read_namespaced_lease(name=resource_name, namespace=namespace)
                except Exception as e:
                    raise Exception(f"Lease not found: {str(e)}")

            # Policy V1 API resources
            elif resource_type_lower in ["poddisruptionbudget", "poddisruptionbudgets", "pdb"]:
                try:
                    if not hasattr(self, 'policy_v1') or self.policy_v1 is None:
                        policy_v1_api = client.PolicyV1Api()
                    else:
                        policy_v1_api = self.policy_v1
                    resource_data = policy_v1_api.read_namespaced_pod_disruption_budget(name=resource_name, namespace=namespace)
                except Exception as e:
                    raise Exception(f"PodDisruptionBudget not found: {str(e)}")

            # Node V1 API resources (RuntimeClasses)
            elif resource_type_lower in ["runtimeclass", "runtimeclasses", "rtc"]:
                try:
                    if not hasattr(self, 'node_v1') or self.node_v1 is None:
                        node_v1_api = client.NodeV1Api()
                    else:
                        node_v1_api = self.node_v1
                    resource_data = node_v1_api.read_runtime_class(name=resource_name)
                except Exception as e:
                    raise Exception(f"RuntimeClass not found: {str(e)}")

            # Additional Core V1 resources
            elif resource_type_lower in ["limitrange", "limitranges", "limits"]:
                resource_data = self.v1.read_namespaced_limit_range(name=resource_name, namespace=namespace)

            elif resource_type_lower in ["resourcequota", "resourcequotas", "quota"]:
                resource_data = self.v1.read_namespaced_resource_quota(name=resource_name, namespace=namespace)

            # Helm resources (assuming Helm CRDs are installed)
            elif resource_type_lower in ["helmrelease", "helmreleases", "hr"]:
                try:
                    # Try common Helm operator CRDs
                    resource_data = self.custom_objects_api.get_namespaced_custom_object(
                        group="helm.cattle.io",
                        version="v1",
                        namespace=namespace,
                        plural="helmreleases",
                        name=resource_name
                    )
                except:
                    try:
                        # Try Flux Helm Controller CRD
                        resource_data = self.custom_objects_api.get_namespaced_custom_object(
                            group="helm.toolkit.fluxcd.io",
                            version="v2beta1",
                            namespace=namespace,
                            plural="helmreleases",
                            name=resource_name
                        )
                    except Exception as e:
                        raise Exception(f"HelmRelease CRD not found: {str(e)}")

            elif resource_type_lower in ["chart", "charts"]:
                try:
                    # Try Helm Chart CRD
                    resource_data = self.custom_objects_api.get_namespaced_custom_object(
                        group="helm.cattle.io",
                        version="v1",
                        namespace=namespace,
                        plural="charts",
                        name=resource_name
                    )
                except Exception as e:
                    raise Exception(f"Chart CRD not found: {str(e)}")

            # Custom Resources - Generic handling
            else:
                # Try to handle as custom resource
                # This requires the resource type to include group and version info
                # Format expected: "group/version/kind" or just the plural name
                try:
                    # First, try to list all CRDs and find a match
                    if not hasattr(self, 'api_extensions_v1') or self.api_extensions_v1 is None:
                        api_client = client.ApiextensionsV1Api()
                    else:
                        api_client = self.api_extensions_v1
                    crds = api_client.list_custom_resource_definition()

                    matching_crd = None
                    for crd in crds.items:
                        crd_spec = crd.spec
                        # Check if resource_type matches any of the CRD names
                        if (crd_spec.names.plural.lower() == resource_type_lower or
                                crd_spec.names.singular.lower() == resource_type_lower or
                                crd_spec.names.kind.lower() == resource_type_lower):
                            matching_crd = crd
                            break

                    if matching_crd:
                        crd_spec = matching_crd.spec
                        group = crd_spec.group
                        # Get the latest version
                        version = crd_spec.versions[-1].name if crd_spec.versions else "v1"
                        plural = crd_spec.names.plural

                        if crd_spec.scope == "Namespaced":
                            resource_data = self.custom_objects_api.get_namespaced_custom_object(
                                group=group,
                                version=version,
                                namespace=namespace,
                                plural=plural,
                                name=resource_name
                            )
                        else:
                            resource_data = self.custom_objects_api.get_cluster_custom_object(
                                group=group,
                                version=version,
                                plural=plural,
                                name=resource_name
                            )
                    else:
                        raise Exception(f"Unknown resource type: {resource_type}")

                except Exception as e:
                    self.error_occurred.emit(f"Unknown resource type: {resource_type}. Error: {str(e)}")
                    return {}

            if resource_data:
                # Convert to dict
                if hasattr(resource_data, 'to_dict'):
                    resource_dict = resource_data.to_dict()
                else:
                    resource_dict = client.ApiClient().sanitize_for_serialization(resource_data)

                # Add related events
                events = self._get_resource_events(resource_type, resource_name, namespace)
                resource_dict["events"] = events

                return resource_dict
            else:
                self.error_occurred.emit(f"Failed to retrieve resource: {resource_type}/{resource_name}")
                return {}

        except ApiException as e:
            if e.status == 404:
                self.error_occurred.emit(f"Resource not found: {resource_type}/{resource_name}")
            else:
                self.error_occurred.emit(f"API error getting resource: {e}")
            return {}
        except Exception as e:
            self.error_occurred.emit(f"Error getting resource details: {str(e)}")
            return {}

    def map_resource_type_from_ui(self, clicked_resource_type, resource_name):
        """Map UI resource type to API resource type"""
        type_mapping = {
            "definitions": "customresourcedefinition",
            "agents": "customresourcedefinition",
            "apikeys": "customresourcedefinition",
            "apmservers": "customresourcedefinition",
            "beats": "customresourcedefinition",
            "bookkeeperclusters": "customresourcedefinition",
            "connectorcatalogs": "customresourcedefinition",
            "consoles": "customresourcedefinition",
            "elasticmapsservers": "customresourcedefinition",
            "elasticsearchautoscalers": "customresourcedefinition",
            "elasticsearches": "customresourcedefinition",
            "enterprisesearches": "customresourcedefinition",
            "kafkaconnects": "customresourcedefinition",
            "kibanas": "customresourcedefinition",
        }
        return type_mapping.get(clicked_resource_type.lower(), clicked_resource_type)

    def get_resource_detail_async(self, resource_type, resource_name, namespace="default"):
        """Get resource details asynchronously"""
        if self._shutting_down:
            return

        # Map resource type if needed
        mapped_type = self.map_resource_type_from_ui(resource_type, resource_name)

        # CRDs are cluster-scoped, don't use namespace
        if mapped_type.lower() in ["customresourcedefinition", "customresourcedefinitions", "crd"]:
            namespace = None

        worker = ResourceDetailWorker(self, mapped_type, resource_name, namespace)
        
        worker.signals.finished.connect(
            lambda result: self.resource_detail_loaded.emit(result) if result and not self._shutting_down else None
        )
        worker.signals.error.connect(
            lambda error: self.error_occurred.emit(error) if not self._shutting_down else None
        )
        
        self._active_workers.add(worker)
        
        def cleanup_worker(result=None):
            if worker in self._active_workers:
                self._active_workers.remove(worker)
        
        worker.signals.finished.connect(cleanup_worker)
        worker.signals.error.connect(lambda _: cleanup_worker())
        
        self.threadpool.start(worker)

    def _get_resource_events(self, resource_type, resource_name, namespace="default"):
        """Get events related to a specific resource"""
        try:
            events = []
            
            if namespace:
                events_list = self.v1.list_namespaced_event(namespace=namespace)
            else:
                events_list = self.v1.list_event_for_all_namespaces()
            
            # Filter events for the specific resource
            for event in events_list.items:
                if (event.involved_object and 
                    event.involved_object.name == resource_name and
                    event.involved_object.kind.lower() == resource_type.lower()):
                    
                    age = self._format_age(event.metadata.creation_timestamp) if event.metadata.creation_timestamp else "Unknown"
                    
                    event_info = {
                        "type": event.type or "Normal",
                        "reason": event.reason or "Unknown",
                        "message": event.message or "No message",
                        "age": age,
                        "count": event.count or 1,
                        "source": event.source.component if event.source else "Unknown"
                    }
                    events.append(event_info)
            
            return events
                
        except Exception as e:
            logging.warning(f"Error getting resource events: {str(e)}")
            return []
    
    def _get_nodes(self):
        """Get cluster nodes"""
        try:
            nodes_list = self.v1.list_node()
            nodes = []
            
            for node in nodes_list.items:
                node_name = node.metadata.name
                status = "Unknown"
                
                # Check node conditions
                if node.status and node.status.conditions:
                    for condition in node.status.conditions:
                        if condition.type == "Ready":
                            status = "Ready" if condition.status == "True" else "NotReady"
                            break
                
                # Get node roles
                roles = []
                if node.metadata.labels:
                    for label, value in node.metadata.labels.items():
                        if label.startswith("node-role.kubernetes.io/"):
                            role = label.split("/")[1]
                            roles.append(role)
                
                # Get node version
                kubelet_version = "Unknown"
                if node.status and node.status.node_info:
                    kubelet_version = node.status.node_info.kubelet_version
                
                # Calculate node age
                age = self._format_age(node.metadata.creation_timestamp) if node.metadata.creation_timestamp else "Unknown"
                
                nodes.append({
                    "name": node_name,
                    "status": status,
                    "roles": roles,
                    "version": kubelet_version,
                    "age": age
                })
            
            return nodes
        except Exception as e:
            logging.warning(f"Error getting nodes: {e}")
            return []
    
    def _get_namespaces(self):
        """Get cluster namespaces"""
        try:
            namespaces_list = self.v1.list_namespace()
            return [ns.metadata.name for ns in namespaces_list.items]
        except Exception as e:
            logging.warning(f"Error getting namespaces: {e}")
            return []
    
    def _get_resource_count(self, resource_type):
        """Get count of resources of specified type"""
        try:
            if resource_type == "pods":
                items = self.v1.list_pod_for_all_namespaces()
            elif resource_type == "services":
                items = self.v1.list_service_for_all_namespaces()
            elif resource_type == "deployments":
                items = self.apps_v1.list_deployment_for_all_namespaces()
            else:
                return 0
            
            return len(items.items)
        except Exception as e:
            logging.warning(f"Error getting {resource_type} count: {e}")
            return 0
    
    def _parse_resource_value(self, value_str):
        """Parse Kubernetes resource value strings to float"""
        if not value_str or not isinstance(value_str, str):
            return 0.0
        
        # CPU parsing (e.g., "100m" = 0.1 cores)
        if value_str.endswith('m'):
            return float(value_str[:-1]) / 1000
        
        # Memory parsing
        memory_suffixes = {
            'Ki': 1024,
            'Mi': 1024 ** 2,
            'Gi': 1024 ** 3,
            'Ti': 1024 ** 4,
            'Pi': 1024 ** 5,
            'Ei': 1024 ** 6,
            'K': 1000,
            'M': 1000 ** 2,
            'G': 1000 ** 3,
            'T': 1000 ** 4,
            'P': 1000 ** 5,
            'E': 1000 ** 6
        }
        
        for suffix, multiplier in memory_suffixes.items():
            if value_str.endswith(suffix):
                return float(value_str[:-len(suffix)]) * multiplier
        
        # If no suffix, try to parse as a number
        try:
            return float(value_str)
        except ValueError:
            return 0.0
    
    def _format_age(self, timestamp):
        """Format timestamp to age string (e.g., "2d", "5h")"""
        if not timestamp:
            return "Unknown"
        
        try:
            if isinstance(timestamp, str):
                created_time = datetime.datetime.fromisoformat(timestamp.replace('Z', '+00:00'))
            else:
                # Assume it's already a datetime object
                created_time = timestamp.replace(tzinfo=datetime.timezone.utc)
            
            now = datetime.datetime.now(datetime.timezone.utc)
            diff = now - created_time
            
            days = diff.days
            hours = diff.seconds // 3600
            minutes = (diff.seconds % 3600) // 60
            
            if days > 0:
                return f"{days}d"
            elif hours > 0:
                return f"{hours}h"
            else:
                return f"{minutes}m"
        except Exception:
            return "Unknown"
    
    def _generate_metrics_history(self, metric_key, points, current_value):
        """Generate historical data points for metrics visualization"""
        import random
        
        history = []
        base_value = current_value
        
        for i in range(points):
            variation = random.uniform(-5, 5)
            value = max(0, min(100, base_value + variation))
            
            if value > 95:
                value = random.uniform(85, 95)
            elif value < 5:
                value = random.uniform(5, 15)
            
            history.append(round(value, 2))
            base_value = value
        
        return history

    def start_pod_log_stream(self, pod_name, namespace="default", container=None, tail_lines=200, follow=True):
        """Start streaming logs for a pod"""
        try:
            if self._shutting_down:
                return

            self.log_streamer.start_log_stream(pod_name, namespace, container, tail_lines, follow)

        except Exception as e:
            logging.error(f"Error starting pod log stream: {e}")
            self.error_occurred.emit(f"Failed to start log stream: {str(e)}")

    def stop_pod_log_stream(self, pod_name, namespace="default", container=None):
        """Stop streaming logs for a pod"""
        try:
            stream_key = f"{namespace}/{pod_name}"
            if container:
                stream_key += f"/{container}"

            self.log_streamer.stop_log_stream(stream_key)

        except Exception as e:
            logging.error(f"Error stopping pod log stream: {e}")

    def handle_log_line_received(self, pod_name, log_line, timestamp):
        """Handle received log line from stream"""
        try:
            if not self._shutting_down:
                # Emit signal with log data
                self.pod_log_line_received.emit({
                    'pod_name': pod_name,
                    'log_line': log_line,
                    'timestamp': timestamp
                })
        except Exception as e:
            logging.error(f"Error handling log line: {e}")

    def handle_stream_error(self, pod_name, error_message):
        """Handle streaming errors"""
        try:
            if not self._shutting_down:
                logging.error(f"Log stream error for {pod_name}: {error_message}")
                self.pod_log_stream_error.emit({
                    'pod_name': pod_name,
                    'error': error_message
                })
        except Exception as e:
            logging.error(f"Error handling stream error: {e}")

    def handle_stream_status(self, pod_name, status_message):
        """Handle streaming status updates"""
        try:
            if not self._shutting_down:
                self.pod_log_stream_status.emit({
                    'pod_name': pod_name,
                    'status': status_message
                })
        except Exception as e:
            logging.error(f"Error handling stream status: {e}")

    def update_resource(self, resource_type, resource_name, namespace, yaml_data):
        """
        Update a Kubernetes resource using patch (kubectl apply equivalent)
        Returns (success: bool, message: str)
        """
        try:
            resource_type_lower = resource_type.strip().lower()

            # Core V1 API resources
            if resource_type_lower in ["pod", "pods"]:
                if namespace:
                    result = self.v1.patch_namespaced_pod(
                        name=resource_name,
                        namespace=namespace,
                        body=yaml_data
                    )
                else:
                    return False, "Pods require a namespace"

            elif resource_type_lower in ["service", "services", "svc"]:
                result = self.v1.patch_namespaced_service(
                    name=resource_name,
                    namespace=namespace,
                    body=yaml_data
                )

            elif resource_type_lower in ["configmap", "configmaps", "cm"]:
                result = self.v1.patch_namespaced_config_map(
                    name=resource_name,
                    namespace=namespace,
                    body=yaml_data
                )

            elif resource_type_lower in ["secret", "secrets"]:
                result = self.v1.patch_namespaced_secret(
                    name=resource_name,
                    namespace=namespace,
                    body=yaml_data
                )

            elif resource_type_lower in ["node", "nodes"]:
                result = self.v1.patch_node(name=resource_name, body=yaml_data)

            elif resource_type_lower in ["namespace", "namespaces", "ns"]:
                result = self.v1.patch_namespace(name=resource_name, body=yaml_data)

            elif resource_type_lower in ["endpoint", "endpoints", "ep"]:
                result = self.v1.patch_namespaced_endpoints(
                    name=resource_name,
                    namespace=namespace,
                    body=yaml_data
                )

            elif resource_type_lower in ["persistentvolume", "persistentvolumes", "pv"]:
                result = self.v1.patch_persistent_volume(name=resource_name, body=yaml_data)

            elif resource_type_lower in ["persistentvolumeclaim", "persistentvolumeclaims", "pvc"]:
                result = self.v1.patch_namespaced_persistent_volume_claim(
                    name=resource_name,
                    namespace=namespace,
                    body=yaml_data
                )

            elif resource_type_lower in ["serviceaccount", "serviceaccounts", "sa"]:
                result = self.v1.patch_namespaced_service_account(
                    name=resource_name,
                    namespace=namespace,
                    body=yaml_data
                )

            # Apps V1 API resources
            elif resource_type_lower in ["deployment", "deployments", "deploy"]:
                result = self.apps_v1.patch_namespaced_deployment(
                    name=resource_name,
                    namespace=namespace,
                    body=yaml_data
                )

            elif resource_type_lower in ["replicaset", "replicasets", "rs"]:
                result = self.apps_v1.patch_namespaced_replica_set(
                    name=resource_name,
                    namespace=namespace,
                    body=yaml_data
                )

            elif resource_type_lower in ["daemonset", "daemonsets", "ds"]:
                result = self.apps_v1.patch_namespaced_daemon_set(
                    name=resource_name,
                    namespace=namespace,
                    body=yaml_data
                )

            elif resource_type_lower in ["statefulset", "statefulsets", "sts"]:
                result = self.apps_v1.patch_namespaced_stateful_set(
                    name=resource_name,
                    namespace=namespace,
                    body=yaml_data
                )

            # Batch V1 API resources
            elif resource_type_lower in ["job", "jobs"]:
                result = self.batch_v1.patch_namespaced_job(
                    name=resource_name,
                    namespace=namespace,
                    body=yaml_data
                )

            elif resource_type_lower in ["cronjob", "cronjobs", "cj"]:
                try:
                    # Try batch/v1 first (Kubernetes 1.21+)
                    batch_v1_api = client.BatchV1Api()
                    result = batch_v1_api.patch_namespaced_cron_job(
                        name=resource_name,
                        namespace=namespace,
                        body=yaml_data
                    )
                except:
                    # Fallback to batch/v1beta1 (older versions)
                    batch_v1beta1_api = client.BatchV1beta1Api()
                    result = batch_v1beta1_api.patch_namespaced_cron_job(
                        name=resource_name,
                        namespace=namespace,
                        body=yaml_data
                    )

            # Networking V1 API resources
            elif resource_type_lower in ["ingress", "ingresses", "ing"]:
                result = self.networking_v1.patch_namespaced_ingress(
                    name=resource_name,
                    namespace=namespace,
                    body=yaml_data
                )

            elif resource_type_lower in ["networkpolicy", "networkpolicies", "netpol"]:
                result = self.networking_v1.patch_namespaced_network_policy(
                    name=resource_name,
                    namespace=namespace,
                    body=yaml_data
                )

            elif resource_type_lower in ["ingressclass", "ingressclasses", "ic"]:
                result = self.networking_v1.patch_ingress_class(name=resource_name, body=yaml_data)

            # Storage V1 API resources
            elif resource_type_lower in ["storageclass", "storageclasses", "sc"]:
                result = self.storage_v1.patch_storage_class(name=resource_name, body=yaml_data)

            # RBAC V1 API resources
            elif resource_type_lower in ["role", "roles"]:
                result = self.rbac_v1.patch_namespaced_role(
                    name=resource_name,
                    namespace=namespace,
                    body=yaml_data
                )

            elif resource_type_lower in ["rolebinding", "rolebindings", "rb"]:
                result = self.rbac_v1.patch_namespaced_role_binding(
                    name=resource_name,
                    namespace=namespace,
                    body=yaml_data
                )

            elif resource_type_lower in ["clusterrole", "clusterroles", "cr"]:
                result = self.rbac_v1.patch_cluster_role(name=resource_name, body=yaml_data)

            elif resource_type_lower in ["clusterrolebinding", "clusterrolebindings", "crb"]:
                result = self.rbac_v1.patch_cluster_role_binding(name=resource_name, body=yaml_data)

            # Autoscaling V1 API resources
            elif resource_type_lower in ["horizontalpodautoscaler", "horizontalpodautoscalers", "hpa"]:
                result = self.autoscaling_v1.patch_namespaced_horizontal_pod_autoscaler(
                    name=resource_name,
                    namespace=namespace,
                    body=yaml_data
                )

            # CustomResourceDefinitions
            elif resource_type_lower in ["customresourcedefinition", "customresourcedefinitions", "crd"]:
                result = self.api_extensions_v1.patch_custom_resource_definition(
                    name=resource_name,
                    body=yaml_data
                )

            # ReplicationController
            elif resource_type_lower in ["replicationcontroller", "replicationcontrollers", "rc"]:
                result = self.v1.patch_namespaced_replication_controller(
                    name=resource_name,
                    namespace=namespace,
                    body=yaml_data
                )

            # ValidatingWebhookConfiguration and MutatingWebhookConfiguration
            elif resource_type_lower in ["validatingwebhookconfiguration", "validatingwebhookconfigurations", "vwc"]:
                result = self.admissionregistration_v1.patch_validating_webhook_configuration(
                    name=resource_name,
                    body=yaml_data
                )

            elif resource_type_lower in ["mutatingwebhookconfiguration", "mutatingwebhookconfigurations", "mwc"]:
                result = self.admissionregistration_v1.patch_mutating_webhook_configuration(
                    name=resource_name,
                    body=yaml_data
                )

            # PriorityClasses
            elif resource_type_lower in ["priorityclass", "priorityclasses", "pc"]:
                scheduling_v1_api = client.SchedulingV1Api()
                result = scheduling_v1_api.patch_priority_class(name=resource_name, body=yaml_data)

            # Leases
            elif resource_type_lower in ["lease", "leases"]:
                coordination_v1_api = client.CoordinationV1Api()
                result = coordination_v1_api.patch_namespaced_lease(
                    name=resource_name,
                    namespace=namespace,
                    body=yaml_data
                )

            # PodDisruptionBudgets
            elif resource_type_lower in ["poddisruptionbudget", "poddisruptionbudgets", "pdb"]:
                policy_v1_api = client.PolicyV1Api()
                result = policy_v1_api.patch_namespaced_pod_disruption_budget(
                    name=resource_name,
                    namespace=namespace,
                    body=yaml_data
                )

            # RuntimeClasses
            elif resource_type_lower in ["runtimeclass", "runtimeclasses", "rtc"]:
                node_v1_api = client.NodeV1Api()
                result = node_v1_api.patch_runtime_class(name=resource_name, body=yaml_data)

            # Additional Core V1 resources
            elif resource_type_lower in ["limitrange", "limitranges", "limits"]:
                result = self.v1.patch_namespaced_limit_range(
                    name=resource_name,
                    namespace=namespace,
                    body=yaml_data
                )

            elif resource_type_lower in ["resourcequota", "resourcequotas", "quota"]:
                result = self.v1.patch_namespaced_resource_quota(
                    name=resource_name,
                    namespace=namespace,
                    body=yaml_data
                )

            # Helm resources - should not reach here as they're disabled in UI
            elif resource_type_lower in ["helmrelease", "helmreleases", "hr", "chart", "charts"]:
                return False, "Helm resources cannot be edited via YAML editor"

            # Custom Resources - Generic handling
            else:
                # Try to handle as custom resource
                try:
                    # Find matching CRD
                    crds = self.api_extensions_v1.list_custom_resource_definition()
                    matching_crd = None

                    for crd in crds.items:
                        crd_spec = crd.spec
                        if (crd_spec.names.plural.lower() == resource_type_lower or
                                crd_spec.names.singular.lower() == resource_type_lower or
                                crd_spec.names.kind.lower() == resource_type_lower):
                            matching_crd = crd
                            break

                    if matching_crd:
                        crd_spec = matching_crd.spec
                        group = crd_spec.group
                        version = crd_spec.versions[-1].name if crd_spec.versions else "v1"
                        plural = crd_spec.names.plural

                        if crd_spec.scope == "Namespaced":
                            result = self.custom_objects_api.patch_namespaced_custom_object(
                                group=group,
                                version=version,
                                namespace=namespace,
                                plural=plural,
                                name=resource_name,
                                body=yaml_data
                            )
                        else:
                            result = self.custom_objects_api.patch_cluster_custom_object(
                                group=group,
                                version=version,
                                plural=plural,
                                name=resource_name,
                                body=yaml_data
                            )
                    else:
                        return False, f"Unknown resource type: {resource_type}"

                except Exception as e:
                    return False, f"Error updating custom resource: {str(e)}"

            # If we reach here, the update was successful
            return True, f"Successfully updated {resource_type}/{resource_name}"

        except ApiException as e:
            if e.status == 404:
                return False, f"Resource not found: {resource_type}/{resource_name}"
            elif e.status == 403:
                return False, f"Permission denied: Cannot update {resource_type}/{resource_name}"
            elif e.status == 422:
                return False, f"Invalid resource data: {e.body}"
            else:
                return False, f"API error: {e.reason} (Status: {e.status})"
        except Exception as e:
            return False, f"Unexpected error updating resource: {str(e)}"

    def validate_kubernetes_schema(self, yaml_data):
        """
        Basic Kubernetes schema validation
        Returns (is_valid: bool, error_message: str)
        """
        try:
            # Check required top-level fields
            required_fields = ['apiVersion', 'kind', 'metadata']
            for field in required_fields:
                if field not in yaml_data:
                    return False, f"Missing required field: {field}"

            # Validate apiVersion format
            api_version = yaml_data.get('apiVersion', '')
            if not api_version or '/' not in api_version and api_version not in ['v1']:
                if '/' not in api_version:
                    # Core API resources like v1
                    valid_core_versions = ['v1']
                    if api_version not in valid_core_versions:
                        return False, f"Invalid apiVersion: {api_version}"
                else:
                    # Group/version format
                    if not api_version.count('/') == 1:
                        return False, f"Invalid apiVersion format: {api_version}"

            # Validate kind
            kind = yaml_data.get('kind', '')
            if not kind:
                return False, "Missing or empty 'kind' field"

            # Validate metadata
            metadata = yaml_data.get('metadata', {})
            if not isinstance(metadata, dict):
                return False, "'metadata' must be an object"

            if 'name' not in metadata:
                return False, "Missing 'metadata.name' field"

            # Validate common spec fields based on kind
            kind_lower = kind.lower()
            spec = yaml_data.get('spec', {})

            if kind_lower in ['pod', 'deployment', 'daemonset', 'statefulset', 'replicaset', 'job']:
                if 'containers' not in spec and kind_lower == 'pod':
                    return False, "Pod spec must contain 'containers' field"
                elif 'template' in spec and kind_lower in ['deployment', 'daemonset', 'statefulset', 'replicaset']:
                    template_spec = spec.get('template', {}).get('spec', {})
                    if 'containers' not in template_spec:
                        return False, f"{kind} template spec must contain 'containers' field"

            # Validate container structure if present
            containers = []
            if kind_lower == 'pod':
                containers = spec.get('containers', [])
            elif 'template' in spec:
                containers = spec.get('template', {}).get('spec', {}).get('containers', [])

            for i, container in enumerate(containers):
                if not isinstance(container, dict):
                    return False, f"Container {i} must be an object"
                if 'name' not in container:
                    return False, f"Container {i} missing 'name' field"
                if 'image' not in container:
                    return False, f"Container {i} missing 'image' field"

            return True, "Schema validation passed"

        except Exception as e:
            return False, f"Schema validation error: {str(e)}"

    def update_resource_async(self, resource_type, resource_name, namespace, yaml_data):
        """Update resource asynchronously"""
        if self._shutting_down:
            return

        class UpdateWorker(BaseWorker):
            def __init__(self, client_instance, resource_type, resource_name, namespace, yaml_data):
                super().__init__()
                self.client_instance = client_instance
                self.resource_type = resource_type
                self.resource_name = resource_name
                self.namespace = namespace
                self.yaml_data = yaml_data
    
            @pyqtSlot()
            def run(self):
                try:
                    success, message = self.client_instance.update_resource(
                        self.resource_type,
                        self.resource_name,
                        self.namespace,
                        self.yaml_data
                    )
                    self.safe_emit_finished({'success': success, 'message': message})
                except Exception as e:
                    self.safe_emit_error(str(e))

        worker = UpdateWorker(self, resource_type, resource_name, namespace, yaml_data)

        worker.signals.finished.connect(
            lambda result: self.resource_updated.emit(result) if not self._shutting_down else None
        )
        worker.signals.error.connect(
            lambda error: self.error_occurred.emit(error) if not self._shutting_down else None
        )

        self._active_workers.add(worker)

        def cleanup_worker(result=None):
            if worker in self._active_workers:
                self._active_workers.remove(worker)

        worker.signals.finished.connect(cleanup_worker)
        worker.signals.error.connect(lambda _: cleanup_worker())

        self.threadpool.start(worker)

    # Add new signal to the class signals section
    resource_updated = pyqtSignal(dict)  # Add this to the existing signals

# Singleton instance
_instance = None

def shutdown_kubernetes_client():
    """Shutdown the kubernetes client singleton safely"""
    global _instance
    if _instance is not None:
        try:
            _instance.force_shutdown()
            _instance = None
            logging.info("Kubernetes client singleton shut down successfully")
        except Exception as e:
            logging.error(f"Error shutting down kubernetes client: {e}")
            _instance = None
            
def get_kubernetes_client():
    """Get or create Kubernetes client singleton"""
    global _instance
    if _instance is None:
        _instance = KubernetesClient()
    return _instance<|MERGE_RESOLUTION|>--- conflicted
+++ resolved
@@ -379,7 +379,6 @@
         except Exception as e:
             self.safe_emit_error(str(e))
 
-<<<<<<< HEAD
 class KubernetesLogStreamer(QObject):
     """Kubernetes log streamer using watch API for real-time logs"""
 
@@ -617,22 +616,12 @@
 class KubernetesPodSSH(QObject):
     """SSH-like connection to Kubernetes pods using exec API"""
 
-=======
-
-class KubernetesPodSSH(QObject):
-    """SSH-like connection to Kubernetes pods using exec API"""
-    
->>>>>>> 370be8be
     # Signals for SSH session
     data_received = pyqtSignal(str)  # Data from pod
     error_occurred = pyqtSignal(str)  # Error messages
     session_status = pyqtSignal(str)  # Status updates
     session_closed = pyqtSignal()    # Session ended
-<<<<<<< HEAD
-
-=======
-    
->>>>>>> 370be8be
+
     def __init__(self, pod_name, namespace, container=None, shell="/bin/bash"):
         super().__init__()
         self.pod_name = pod_name
@@ -643,32 +632,21 @@
         self.exec_stream = None
         self.is_connected = False
         self._stop_requested = False
-<<<<<<< HEAD
-
-=======
-        
->>>>>>> 370be8be
+
     def connect_to_pod(self):
         """Establish SSH-like connection to pod"""
         try:
             if not self.kube_client or not self.kube_client.v1:
                 self.error_occurred.emit("Kubernetes client not available")
                 return False
-<<<<<<< HEAD
 
             self.session_status.emit(f"Connecting to {self.pod_name}...")
 
-=======
-            
-            self.session_status.emit(f"Connecting to {self.pod_name}...")
-            
->>>>>>> 370be8be
             # Determine available shells and container
             available_container, available_shell = self._detect_container_and_shell()
             if not available_container:
                 self.error_occurred.emit("No suitable container found in pod")
                 return False
-<<<<<<< HEAD
 
             self.container = available_container
             self.shell = available_shell
@@ -677,18 +655,6 @@
             exec_command = [self.shell]
 
             # Create the exec session
-=======
-            
-            self.container = available_container
-            self.shell = available_shell
-            
-            # Create exec command
-            exec_command = [self.shell]
-            
-            # Create the exec session
-            from kubernetes.stream import stream
-            
->>>>>>> 370be8be
             self.exec_stream = stream(
                 self.kube_client.v1.connect_get_namespaced_pod_exec,
                 name=self.pod_name,
@@ -701,7 +667,6 @@
                 tty=True,
                 _preload_content=False
             )
-<<<<<<< HEAD
 
             self.is_connected = True
             self.session_status.emit(f"🟢 Connected to {self.pod_name} ({self.container})")
@@ -711,17 +676,6 @@
 
             return True
 
-=======
-            
-            self.is_connected = True
-            self.session_status.emit(f"🟢 Connected to {self.pod_name} ({self.container})")
-            
-            # Start listening for data
-            self._start_reading_thread()
-            
-            return True
-            
->>>>>>> 370be8be
         except ApiException as e:
             error_msg = f"API error: {e.reason}"
             self.error_occurred.emit(error_msg)
@@ -730,32 +684,20 @@
             error_msg = f"Connection error: {str(e)}"
             self.error_occurred.emit(error_msg)
             return False
-<<<<<<< HEAD
-
-=======
-    
->>>>>>> 370be8be
+
     def _detect_container_and_shell(self):
         """Detect the best container and shell to use"""
         try:
             # Get pod details
             pod = self.kube_client.v1.read_namespaced_pod(
-<<<<<<< HEAD
                 name=self.pod_name,
                 namespace=self.namespace
             )
 
-=======
-                name=self.pod_name, 
-                namespace=self.namespace
-            )
-            
->>>>>>> 370be8be
             # If container specified, use it; otherwise use first container
             target_container = self.container
             if not target_container and pod.spec.containers:
                 target_container = pod.spec.containers[0].name
-<<<<<<< HEAD
 
             # Try to detect available shell by checking common paths
             shells_to_try = ["/bin/bash", "/bin/sh", "/bin/ash", "/usr/bin/bash"]
@@ -763,16 +705,6 @@
             for shell in shells_to_try:
                 try:
                     # Test if shell exists using a simple exec
-=======
-            
-            # Try to detect available shell by checking common paths
-            shells_to_try = ["/bin/bash", "/bin/sh", "/bin/ash", "/usr/bin/bash"]
-            
-            for shell in shells_to_try:
-                try:
-                    # Test if shell exists using a simple exec
-                    from kubernetes.stream import stream
->>>>>>> 370be8be
                     test_stream = stream(
                         self.kube_client.v1.connect_get_namespaced_pod_exec,
                         name=self.pod_name,
@@ -788,7 +720,6 @@
                     return target_container, shell
                 except:
                     continue
-<<<<<<< HEAD
 
             # Fallback to /bin/sh which should exist in most containers
             return target_container, "/bin/sh"
@@ -797,16 +728,6 @@
             logging.error(f"Error detecting container and shell: {e}")
             return None, "/bin/sh"
 
-=======
-            
-            # Fallback to /bin/sh which should exist in most containers
-            return target_container, "/bin/sh"
-            
-        except Exception as e:
-            logging.error(f"Error detecting container and shell: {e}")
-            return None, "/bin/sh"
-    
->>>>>>> 370be8be
     def _start_reading_thread(self):
         """Start thread to read data from exec stream"""
         self.read_thread = SSHReadThread(self.exec_stream, self)
@@ -814,17 +735,12 @@
         self.read_thread.error_occurred.connect(self.error_occurred.emit)
         self.read_thread.session_ended.connect(self._handle_session_end)
         self.read_thread.start()
-<<<<<<< HEAD
-
-=======
-    
->>>>>>> 370be8be
+
     def send_command(self, command):
         """Send command to the pod"""
         try:
             if not self.is_connected or not self.exec_stream:
                 return False
-<<<<<<< HEAD
 
             # Add newline if not present
             if not command.endswith('\n'):
@@ -837,20 +753,6 @@
             self.error_occurred.emit(f"Error sending command: {str(e)}")
             return False
 
-=======
-            
-            # Add newline if not present
-            if not command.endswith('\n'):
-                command += '\n'
-            
-            self.exec_stream.write_stdin(command)
-            return True
-            
-        except Exception as e:
-            self.error_occurred.emit(f"Error sending command: {str(e)}")
-            return False
-    
->>>>>>> 370be8be
     def send_signal(self, signal="SIGINT"):
         """Send signal to the running process (Ctrl+C, etc.)"""
         try:
@@ -864,11 +766,7 @@
         except Exception as e:
             self.error_occurred.emit(f"Error sending signal: {str(e)}")
             return False
-<<<<<<< HEAD
-
-=======
-    
->>>>>>> 370be8be
+
     def resize_terminal(self, rows, cols):
         """Resize the terminal (if supported)"""
         try:
@@ -877,52 +775,30 @@
             pass
         except Exception as e:
             logging.error(f"Error resizing terminal: {e}")
-<<<<<<< HEAD
-
-=======
-    
->>>>>>> 370be8be
+
     def disconnect(self):
         """Disconnect from the pod"""
         try:
             self._stop_requested = True
             self.is_connected = False
-<<<<<<< HEAD
-
-=======
-            
->>>>>>> 370be8be
+
             if hasattr(self, 'read_thread') and self.read_thread.isRunning():
                 self.read_thread.stop()
                 self.read_thread.wait(2000)
                 if self.read_thread.isRunning():
                     self.read_thread.terminate()
-<<<<<<< HEAD
-
-=======
-            
->>>>>>> 370be8be
             if self.exec_stream:
                 try:
                     self.exec_stream.close()
                 except:
                     pass
                 self.exec_stream = None
-<<<<<<< HEAD
 
             self.session_closed.emit()
 
         except Exception as e:
             logging.error(f"Error disconnecting SSH session: {e}")
 
-=======
-            
-            self.session_closed.emit()
-            
-        except Exception as e:
-            logging.error(f"Error disconnecting SSH session: {e}")
-    
->>>>>>> 370be8be
     def _handle_session_end(self):
         """Handle when the SSH session ends"""
         self.is_connected = False
@@ -932,37 +808,21 @@
 
 class SSHReadThread(QThread):
     """Thread for reading data from SSH exec stream"""
-<<<<<<< HEAD
 
     data_received = pyqtSignal(str)
     error_occurred = pyqtSignal(str)
     session_ended = pyqtSignal()
 
-=======
-    
-    data_received = pyqtSignal(str)
-    error_occurred = pyqtSignal(str)
-    session_ended = pyqtSignal()
-    
->>>>>>> 370be8be
     def __init__(self, exec_stream, ssh_session):
         super().__init__()
         self.exec_stream = exec_stream
         self.ssh_session = ssh_session
         self._stop_requested = False
-<<<<<<< HEAD
 
     def stop(self):
         """Stop the reading thread"""
         self._stop_requested = True
 
-=======
-    
-    def stop(self):
-        """Stop the reading thread"""
-        self._stop_requested = True
-    
->>>>>>> 370be8be
     def run(self):
         """Read data from the exec stream"""
         try:
@@ -973,45 +833,27 @@
                         output = self.exec_stream.read_stdout(timeout=1)
                         if output:
                             self.data_received.emit(output)
-<<<<<<< HEAD
-
-=======
-                        
->>>>>>> 370be8be
+
                         error_output = self.exec_stream.read_stderr(timeout=1)
                         if error_output:
                             self.data_received.emit(error_output)
                     else:
                         # Stream closed
                         break
-<<<<<<< HEAD
-
-=======
-                        
->>>>>>> 370be8be
+
                 except Exception as e:
                     if not self._stop_requested:
                         self.error_occurred.emit(f"Read error: {str(e)}")
                     break
-<<<<<<< HEAD
 
             if not self._stop_requested:
                 self.session_ended.emit()
 
-=======
-            
-            if not self._stop_requested:
-                self.session_ended.emit()
-                
->>>>>>> 370be8be
         except Exception as e:
             if not self._stop_requested:
                 self.error_occurred.emit(f"SSH read thread error: {str(e)}")
 
-<<<<<<< HEAD
-=======
-
->>>>>>> 370be8be
+
 class KubernetesClient(QObject):
     """Client for interacting with Kubernetes clusters using Python kubernetes library"""
     clusters_loaded = pyqtSignal(list)
