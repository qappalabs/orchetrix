--- conflicted
+++ resolved
@@ -1,11 +1,6 @@
 """
-<<<<<<< HEAD
 Enhanced utilities for working with Helm charts using the improved pure Python client.
 Includes better error handling, validation, and integration with the new helm_client.
-=======
-Utilities for working with Helm charts with proper threading and progress indication
-Provides dialog and functionality for installing and managing Helm charts without UI freezing
->>>>>>> 370be8be
 """
 
 import os
@@ -14,29 +9,19 @@
 import logging
 import random
 import string
-<<<<<<< HEAD
 import shutil
 import traceback
 import re
 from typing import Dict, Any, Optional
 from types import MethodType
-=======
-import logging
->>>>>>> 370be8be
 from PyQt6.QtWidgets import (
     QDialog, QVBoxLayout, QFormLayout, QLineEdit, QComboBox,
     QTextEdit, QHBoxLayout, QPushButton, QProgressDialog, QMessageBox,
-<<<<<<< HEAD
     QCheckBox, QLabel, QListWidget, QListWidgetItem, QDialogButtonBox,
     QTabWidget, QSplitter, QTreeWidget, QTreeWidgetItem, QHeaderView, QWidget
 )
 from PyQt6.QtCore import Qt, QTimer, QThread, pyqtSignal, QCoreApplication
 from PyQt6.QtGui import QFont
-=======
-    QCheckBox, QLabel, QRadioButton, QButtonGroup, QApplication 
-)
-from PyQt6.QtCore import Qt, QTimer, QThread, pyqtSignal, QEventLoop
->>>>>>> 370be8be
 from UI.Styles import AppColors
 from utils.kubernetes_client import get_kubernetes_client
 from utils.helm_client import HelmClient
@@ -1966,134 +1951,6 @@
                 background-color: #505050;
             }
         """)
-<<<<<<< HEAD
-=======
-        self.install_button.clicked.connect(self.accept)
-        
-        button_layout.addStretch()
-        button_layout.addWidget(self.cancel_button)
-        button_layout.addWidget(self.install_button)
-        
-        layout.addLayout(button_layout)
-    
-    def toggle_repo_inputs(self, checked):
-        """Toggle repository input fields based on selected option"""
-        if self.use_existing_repo.isChecked():
-            self.repo_name_input.setEnabled(True)
-            self.repo_url_input.setEnabled(False)
-        else:
-            self.repo_name_input.setEnabled(False)
-            self.repo_url_input.setEnabled(True)
-    
-    def check_existing_release(self, release_name=None):
-        """Check if a release name is already in use"""
-        if not release_name:
-            return
-            
-        try:
-            # Check if release exists
-            result = subprocess.run(
-                ["helm", "list", "--all-namespaces", "--filter", release_name, "--output", "json"],
-                capture_output=True,
-                text=True,
-                timeout=10
-            )
-            
-            if result.returncode != 0:
-                # If command fails, assume it's safe to use
-                self.name_warning.setVisible(False)
-                self.install_button.setEnabled(True)
-                return
-                
-            try:
-                releases = json.loads(result.stdout)
-                if releases and len(releases) > 0:
-                    # Find if there's an exact match
-                    exact_match = any(r.get("name") == release_name for r in releases)
-                    
-                    if exact_match:
-                        # Name is already in use
-                        self.name_warning.setText(f"Name '{release_name}' is already in use. Please choose another name.")
-                        self.name_warning.setVisible(True)
-                        self.install_button.setEnabled(False)
-                    else:
-                        # No exact match
-                        self.name_warning.setVisible(False)
-                        self.install_button.setEnabled(True)
-                else:
-                    # No releases found
-                    self.name_warning.setVisible(False)
-                    self.install_button.setEnabled(True)
-            except json.JSONDecodeError:
-                # Can't parse JSON, assume it's safe
-                self.name_warning.setVisible(False)
-                self.install_button.setEnabled(True)
-                
-        except Exception as e:
-            # Error checking, play it safe
-            logging.warning(f"Error checking release name: {e}")
-            self.name_warning.setVisible(False)
-            self.install_button.setEnabled(True)
-    
-    def load_namespaces(self):
-        """Load Kubernetes namespaces for the dropdown"""
-        try:
-            import subprocess
-            import json
-            
-            # Get namespaces using kubectl
-            result = subprocess.run(
-                ["kubectl", "get", "namespaces", "-o", "json"],
-                capture_output=True,
-                text=True,
-                check=True,
-                timeout=10
-            )
-            
-            namespaces = []
-            if result.returncode == 0:
-                data = json.loads(result.stdout)
-                for item in data.get("items", []):
-                    name = item.get("metadata", {}).get("name")
-                    if name:
-                        namespaces.append(name)
-                
-                # Sort and add to combo box
-                namespaces.sort()
-                self.namespace_combo.addItems(namespaces)
-                
-                # Pre-select 'default' namespace if it exists
-                default_index = self.namespace_combo.findText("default")
-                if default_index >= 0:
-                    self.namespace_combo.setCurrentIndex(default_index)
-            else:
-                # Fall back to default namespace only
-                self.namespace_combo.addItem("default")
-                
-        except Exception as e:
-            logging.warning(f"Error loading namespaces: {e}")
-            self.namespace_combo.addItem("default")
-    
-    def get_values(self):
-        """Get entered values from the dialog"""
-        repository_info = {}
-        
-        if self.use_existing_repo.isChecked():
-            repository_info["type"] = "name"
-            repository_info["value"] = self.repo_name_input.text().strip()
-        else:
-            repository_info["type"] = "url"
-            repository_info["value"] = self.repo_url_input.text().strip()
-        
-        return {
-            "release_name": self.release_name_input.text().strip(),
-            "namespace": self.namespace_combo.currentText(),
-            "version": None if self.version_combo.currentText() == "Latest" else self.version_combo.currentText(),
-            "values": self.values_editor.toPlainText().strip(),
-            "create_namespace": self.create_namespace_checkbox.isChecked(),
-            "repository": repository_info
-        }
->>>>>>> 370be8be
 
         btn_layout.addWidget(add_btn)
         btn_layout.addWidget(remove_btn)
@@ -2102,7 +1959,6 @@
         btn_layout.addWidget(close_btn)
         layout.addLayout(btn_layout)
 
-<<<<<<< HEAD
         # Connect signals
         add_btn.clicked.connect(self.add_repo)
         remove_btn.clicked.connect(self.remove_repo)
@@ -2261,283 +2117,4 @@
             app_instance.running_threads.remove(install_thread)
 
     app_instance.running_threads.append(install_thread)
-    install_thread.finished.connect(cleanup_thread)
-=======
-# def install_helm_chart(chart_name, repository, options, parent=None):
-#     """
-#     Install a Helm chart with the specified options using proper threading
-    
-#     Args:
-#         chart_name: Name of the chart to install
-#         repository: Repository information (can be URL or repo name)
-#         options: Dictionary with installation options (release_name, namespace, version, values)
-#         parent: Parent widget for displaying progress dialog
-    
-#     Returns:
-#         Tuple of (success, message)
-#     """
-    
-#     # Create and show progress dialog with longer timeout
-#     progress = QProgressDialog("Preparing installation...", "Cancel", 0, 100, parent)
-#     progress.setWindowTitle("Installing Chart")
-#     progress.setWindowModality(Qt.WindowModality.WindowModal)
-#     progress.setMinimumDuration(0)
-#     progress.setValue(0)
-#     progress.setAutoClose(False)
-#     progress.setAutoReset(False)  # Prevent automatic reset
-#     progress.show()
-#     QApplication.processEvents()
-    
-#     # Create and start the installation thread
-#     install_thread = HelmInstallThread(chart_name, repository, options)
-    
-#     # Track the result and completion state
-#     result = {"success": False, "message": "Installation cancelled"}
-#     installation_completed = {"completed": False}
-#     user_cancelled = {"cancelled": False}
-#     dialog_closed_programmatically = {"closed": False}
-    
-#     def on_progress_update(message):
-#         try:
-#             if not installation_completed["completed"] and not user_cancelled["cancelled"]:
-#                 progress.setLabelText(message)
-#                 QApplication.processEvents()
-#                 logging.info(f"Helm installation progress: {message}")
-#         except RuntimeError:
-#             # Dialog might be deleted, ignore
-#             pass
-    
-#     def on_progress_percentage(percentage):
-#         try:
-#             if not installation_completed["completed"] and not user_cancelled["cancelled"]:
-#                 progress.setValue(percentage)
-#                 QApplication.processEvents()
-#         except RuntimeError:
-#             # Dialog might be deleted, ignore
-#             pass
-    
-#     def on_installation_complete(success, message):
-#         installation_completed["completed"] = True
-#         result["success"] = success
-#         result["message"] = message
-#         logging.info(f"Helm installation completed: success={success}, message={message}")
-        
-#         try:
-#             if progress and not progress.wasCanceled() and not user_cancelled["cancelled"]:
-#                 progress.setValue(100)
-#                 progress.setLabelText("Installation completed successfully!" if success else "Installation failed!")
-#                 QApplication.processEvents()
-#         except RuntimeError:
-#             pass
-        
-#         # Disconnect the cancelled signal before closing to prevent spurious cancellation
-#         try:
-#             progress.canceled.disconnect()
-#         except (TypeError, RuntimeError):
-#             pass
-        
-#         # Mark as programmatically closed and close after a delay
-#         dialog_closed_programmatically["closed"] = True
-#         QTimer.singleShot(1500, lambda: close_progress_dialog())
-        
-#         # Ensure thread stops
-#         if install_thread.isRunning():
-#             install_thread.quit()
-#             install_thread.wait(2000)
-    
-#     def close_progress_dialog():
-#         """Safely close the progress dialog"""
-#         try:
-#             if progress and not progress.wasCanceled():
-#                 progress.close()
-#         except RuntimeError:
-#             pass
-    
-#     def on_progress_cancelled():
-#         # Only process cancellation if installation hasn't completed and wasn't closed programmatically
-#         if (not installation_completed["completed"] and 
-#             not dialog_closed_programmatically["closed"] and
-#             not user_cancelled["cancelled"]):
-            
-#             user_cancelled["cancelled"] = True
-#             logging.info("User cancelled Helm installation")
-#             install_thread.cancel()
-#             result["success"] = False
-#             result["message"] = "Installation cancelled by user"
-            
-#             # Give thread time to cleanup gracefully
-#             if install_thread.isRunning():
-#                 install_thread.quit()
-#                 install_thread.wait(3000)
-#         else:
-#             # This is a spurious cancellation signal, ignore it
-#             if installation_completed["completed"]:
-#                 logging.info("Ignoring spurious cancellation signal - installation already completed")
-    
-#     # Connect signals
-#     install_thread.progress_update.connect(on_progress_update)
-#     install_thread.progress_percentage.connect(on_progress_percentage)
-#     install_thread.installation_complete.connect(on_installation_complete)
-#     progress.canceled.connect(on_progress_cancelled)
-    
-#     # Start the thread
-#     install_thread.start()
-#     logging.info(f"Started Helm installation thread for {chart_name}")
-    
-#     # Process events while waiting for completion - but don't auto-cancel on dialog close
-#     max_wait_time = 300000  # 5 minutes maximum wait time
-#     wait_interval = 100  # Check every 100ms
-#     elapsed_time = 0
-    
-#     while (install_thread.isRunning() and 
-#            not installation_completed["completed"] and 
-#            elapsed_time < max_wait_time):
-        
-#         QApplication.processEvents()
-#         install_thread.msleep(wait_interval)
-#         elapsed_time += wait_interval
-        
-#         # Only check for user cancellation if not completed and not programmatically closed
-#         if (progress.wasCanceled() and 
-#             not installation_completed["completed"] and 
-#             not dialog_closed_programmatically["closed"] and
-#             not user_cancelled["cancelled"]):
-#             user_cancelled["cancelled"] = True
-#             install_thread.cancel()
-#             break
-    
-#     # Handle timeout case
-#     if elapsed_time >= max_wait_time and install_thread.isRunning():
-#         logging.warning("Helm installation timed out")
-#         install_thread.cancel()
-#         install_thread.wait(5000)
-#         if install_thread.isRunning():
-#             install_thread.terminate()
-#         result["success"] = False
-#         result["message"] = "Installation timed out after 5 minutes"
-    
-#     # Wait for thread to finish gracefully
-#     if install_thread.isRunning():
-#         install_thread.wait(5000)  # Wait up to 5 seconds
-#         if install_thread.isRunning():
-#             logging.warning("Force terminating Helm installation thread")
-#             install_thread.terminate()
-    
-#     # Ensure progress dialog is closed
-#     try:
-#         if progress and not dialog_closed_programmatically["closed"]:
-#             # Disconnect cancelled signal before closing
-#             try:
-#                 progress.canceled.disconnect()
-#             except (TypeError, RuntimeError):
-#                 pass
-#             progress.close()
-#     except RuntimeError:
-#         pass
-    
-#     logging.info(f"Final installation result: success={result['success']}, message={result['message']}")
-#     return result["success"], result["message"]
-
-def install_helm_chart(chart_name, repository, options, parent=None):
-    """
-    Install a Helm chart with the specified options using a robust, event-driven approach.
-
-    Args:
-        chart_name: Name of the chart to install
-        repository: Repository information (can be URL or repo name)
-        options: Dictionary with installation options (release_name, namespace, version, values)
-        parent: Parent widget for displaying progress dialog
-
-    Returns:
-        Tuple of (success, message)
-    """
-    progress = QProgressDialog("Preparing installation...", "Cancel", 0, 100, parent)
-    progress.setWindowTitle("Installing Chart")
-    progress.setWindowModality(Qt.WindowModality.WindowModal)
-    progress.setMinimumDuration(0)
-    progress.setValue(0)
-    progress.setAutoClose(False)
-    progress.setAutoReset(False)
-    progress.show()
-
-    install_thread = HelmInstallThread(chart_name, repository, options)
-    
-    # Use a dictionary to hold the result, allowing it to be modified by nested functions
-    result = {"success": False, "message": "Installation was cancelled or failed."}
-    
-    # The QEventLoop will block execution of this function while still processing signals
-    event_loop = QEventLoop()
-    
-    # A timer to prevent the installation from running indefinitely
-    timeout_timer = QTimer()
-    timeout_timer.setSingleShot(True)
-    timeout_timer.setInterval(300000)  # 5-minute timeout
-
-    def on_progress_update(message):
-        if progress.isVisible():
-            progress.setLabelText(message)
-
-    def on_progress_percentage(percentage):
-        if progress.isVisible():
-            progress.setValue(percentage)
-
-    def on_installation_complete(success, message):
-        if not event_loop.isRunning(): return
-        timeout_timer.stop()  # Stop the timeout timer on completion
-        result["success"] = success
-        result["message"] = message
-        logging.info(f"Helm installation completed: success={success}, message={message}")
-        if progress.isVisible():
-            progress.setValue(100)
-            progress.setLabelText("Installation finished.")
-            # Disconnect the canceled signal to prevent it from firing when we programmatically close the dialog
-            try:
-                progress.canceled.disconnect(on_progress_cancelled)
-            except (TypeError, RuntimeError):
-                pass
-            QTimer.singleShot(1500, progress.close) # Close the dialog after a short delay
-        event_loop.quit()  # Unblock the install_helm_chart function
-
-    def on_progress_cancelled():
-        if not event_loop.isRunning(): return
-        timeout_timer.stop()
-        logging.info("User cancelled Helm installation")
-        install_thread.cancel()  # Signal the thread to stop
-        result["success"] = False
-        result["message"] = "Installation cancelled by user."
-        event_loop.quit()
-
-    def on_timeout():
-        if not event_loop.isRunning(): return
-        logging.error("Helm installation timed out.")
-        install_thread.cancel()
-        result["success"] = False
-        result["message"] = "Installation timed out after 5 minutes."
-        if progress.isVisible():
-            progress.close()
-        event_loop.quit()
-
-    # Connect all signals
-    install_thread.progress_update.connect(on_progress_update)
-    install_thread.progress_percentage.connect(on_progress_percentage)
-    install_thread.installation_complete.connect(on_installation_complete)
-    progress.canceled.connect(on_progress_cancelled)
-    timeout_timer.timeout.connect(on_timeout)
-
-    # Start the operation
-    install_thread.start()
-    timeout_timer.start()
-    
-    # This call blocks until event_loop.quit() is called
-    event_loop.exec()
-
-    # ---- Execution continues here after completion, cancellation, or timeout ----
-
-    # Final cleanup
-    timeout_timer.stop()
-    if install_thread.isRunning():
-        install_thread.wait(2000) # Give the thread a moment to finish cleanly
-
-    logging.info(f"Final installation result: success={result['success']}, message={result['message']}")
-    return result["success"], result["message"]
->>>>>>> 370be8be
+    install_thread.finished.connect(cleanup_thread)