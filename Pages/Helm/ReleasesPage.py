"""
Optimized implementation of the Releases page that loads Helm releases data dynamically
with proper threading for operations to prevent UI freezing and automatic refresh.
"""

from PyQt6.QtWidgets import (
    QLabel, QHeaderView, QWidget, QToolButton, QHBoxLayout, QVBoxLayout,
    QMessageBox, QProgressBar, QApplication, QDialog, QFormLayout,
    QComboBox, QTextEdit, QDialogButtonBox, QProgressDialog, QMenu, QCheckBox,QLineEdit, QPushButton
)
from PyQt6.QtCore import Qt, QThread, pyqtSignal, QTimer
from PyQt6.QtGui import QColor, QIcon

import subprocess
import json
import datetime
import os
import platform
import shutil
import tempfile
import time
import logging

from base_components.base_resource_page import BaseResourcePage
from base_components.base_components import SortableTableWidgetItem
from UI.Styles import AppColors, AppStyles


class HelmOperationThread(QThread):
    """Base thread class for Helm operations"""
    
    progress_update = pyqtSignal(str)  # Progress message
    progress_percentage = pyqtSignal(int)  # Progress percentage (0-100)
    operation_complete = pyqtSignal(bool, str)  # Success, message
    
    def __init__(self, operation_type, *args, **kwargs):
        super().__init__()
        self.operation_type = operation_type
        self.args = args
        self.kwargs = kwargs
        self._is_cancelled = False
        
    def cancel(self):
        """Cancel the operation"""
        self._is_cancelled = True
        
    def run(self):
        """Execute the operation in a separate thread"""
        try:
            if self.operation_type == "delete":
                self._delete_release()
            elif self.operation_type == "upgrade":
                self._upgrade_release()
            elif self.operation_type == "batch_delete":
                self._batch_delete_releases()
        except Exception as e:
            logging.error(f"Error in helm operation thread: {e}")
            self.operation_complete.emit(False, f"Operation error: {str(e)}")
            
    def _delete_release(self):
        """Delete a single release with improved error handling and monitoring"""
        release_name, namespace = self.args
        
        self.progress_update.emit(f"Locating Helm executable...")
        self.progress_percentage.emit(10)
        
        helm_path = find_helm_executable()
        if not helm_path:
            self.operation_complete.emit(False, "Helm CLI not found. Please install Helm to uninstall releases.")
            return
            
        if self._is_cancelled:
            return
            
        self.progress_update.emit(f"Uninstalling release {release_name}...")
        self.progress_percentage.emit(30)
        
        try:
            cmd = [helm_path, "uninstall", release_name, "-n", namespace]
            logging.info(f"Executing delete command: {' '.join(cmd)}")
            
            # Start the process
            process = subprocess.Popen(
                cmd,
                stdout=subprocess.PIPE,
                stderr=subprocess.PIPE,
                text=True
            )
            
            self.progress_percentage.emit(50)
            
            # Monitor process with timeout
            check_interval = 1.0  # Check every second
            max_wait_time = 120  # 2 minutes maximum for deletion
            elapsed_time = 0
            
            while process.poll() is None and elapsed_time < max_wait_time:
                if self._is_cancelled:
                    logging.info(f"Delete operation cancelled by user for {release_name}")
                    try:
                        process.terminate()
                        process.wait(timeout=10)
                    except subprocess.TimeoutExpired:
                        process.kill()
                        process.wait()
                    return
                
                # Update progress
                if elapsed_time > 30:
                    self.progress_percentage.emit(70)
                elif elapsed_time > 60:
                    self.progress_percentage.emit(80)
                elif elapsed_time > 90:
                    self.progress_percentage.emit(90)
                
                self.msleep(int(check_interval * 1000))
                elapsed_time += check_interval
            
            # Handle timeout
            if elapsed_time >= max_wait_time and process.poll() is None:
                logging.error(f"Delete operation timed out for {release_name}")
                try:
                    process.terminate()
                    process.wait(timeout=10)
                except subprocess.TimeoutExpired:
                    process.kill()
                    process.wait()
                
                self.operation_complete.emit(False, f"Delete operation timed out for release {release_name}")
                return
            
            stdout, stderr = process.communicate()
            
            self.progress_percentage.emit(100)
            
            if process.returncode == 0:
                logging.info(f"Successfully deleted release {release_name}")
                self.operation_complete.emit(True, f"Successfully uninstalled release {release_name}")
            else:
                error_msg = stderr.strip() if stderr.strip() else stdout.strip()
                logging.error(f"Failed to delete release {release_name}: {error_msg}")
                
                # Handle specific error cases
                if "not found" in error_msg.lower():
                    # Release doesn't exist, consider it successful
                    self.operation_complete.emit(True, f"Release {release_name} was not found (may have been already deleted)")
                else:
                    self.operation_complete.emit(False, f"Failed to uninstall release: {error_msg}")
                
        except Exception as e:
            logging.error(f"Exception during delete operation for {release_name}: {str(e)}")
            self.operation_complete.emit(False, f"Error uninstalling release: {str(e)}")
            
    def _upgrade_release(self):
        """Upgrade a release"""
        release_name, namespace, upgrade_options = self.args
        
        self.progress_update.emit("Locating Helm executable...")
        self.progress_percentage.emit(5)
        
        helm_path = find_helm_executable()
        if not helm_path:
            self.operation_complete.emit(False, "Helm CLI not found. Please install Helm to upgrade releases.")
            return
            
        if self._is_cancelled:
            return
            
        try:
            self.progress_update.emit("Building upgrade command...")
            self.progress_percentage.emit(15)
            
            # Build the upgrade command
            cmd = [helm_path, "upgrade", release_name]
            
            # Add chart reference
            chart = upgrade_options.get("chart")
            if not chart:
                # Get current chart from release
                self.progress_update.emit("Getting current release information...")
                self.progress_percentage.emit(25)
                
                info_cmd = [helm_path, "list", "--filter", f"^{release_name}$", "-n", namespace, "-o", "json"]
                result = subprocess.run(info_cmd, capture_output=True, text=True, timeout=15)
                
                if result.returncode == 0 and result.stdout.strip():
                    try:
                        releases = json.loads(result.stdout)
                        if releases and len(releases) > 0:
                            release_info = releases[0]
                            chart_full = release_info.get("chart", "")
                            
                            if '/' in chart_full:
                                repo, chart_with_version = chart_full.split('/', 1)
                                if '-' in chart_with_version:
                                    version_parts = chart_with_version.split('-')
                                    if len(version_parts) > 1 and version_parts[-1][0].isdigit():
                                        chart = f"{repo}/{'-'.join(version_parts[:-1])}"
                                    else:
                                        chart = chart_full
                                else:
                                    chart = chart_full
                            else:
                                chart = chart_full.split('-')[0]
                                chart = f"bitnami/{chart}"  # Default to bitnami
                    except json.JSONDecodeError:
                        pass
            
            if not chart:
                self.operation_complete.emit(False, "Could not determine chart name. Please specify the chart explicitly.")
                return
                
            cmd.append(chart)
            cmd.extend(["-n", namespace])
            
            # Add version if specified
            if upgrade_options.get("version"):
                cmd.extend(["--version", upgrade_options.get("version")])
            
            # Add values file if provided
            values_file = None
            if upgrade_options.get("values"):
                self.progress_update.emit("Creating values file...")
                self.progress_percentage.emit(35)
                
                with tempfile.NamedTemporaryFile(delete=False, suffix=".yaml", mode="w") as temp:
                    temp.write(upgrade_options.get("values"))
                    values_file = temp.name
                cmd.extend(["-f", values_file])
            
            # Add --atomic flag for atomic upgrades
            if upgrade_options.get("atomic", True):
                cmd.append("--atomic")
            
            if self._is_cancelled:
                if values_file and os.path.exists(values_file):
                    os.unlink(values_file)
                return
                
            self.progress_update.emit(f"Executing upgrade for {release_name}...")
            self.progress_percentage.emit(60)
            
            logging.info(f"Executing upgrade command: {' '.join(cmd)}")
            
            # Start the process
            process = subprocess.Popen(
                cmd,
                stdout=subprocess.PIPE,
                stderr=subprocess.PIPE,
                text=True
            )
            
            # Monitor progress
            progress_steps = [70, 80, 90, 95]
            step_index = 0
            
            while process.poll() is None:
                if self._is_cancelled:
                    process.terminate()
                    process.wait()
                    if values_file and os.path.exists(values_file):
                        os.unlink(values_file)
                    return
                    
                if step_index < len(progress_steps):
                    self.progress_percentage.emit(progress_steps[step_index])
                    step_index += 1
                    
                self.msleep(500)
            
            stdout, stderr = process.communicate()
            
            # Clean up values file
            if values_file and os.path.exists(values_file):
                os.unlink(values_file)
            
            self.progress_percentage.emit(100)
            
            if process.returncode == 0:
                self.operation_complete.emit(True, f"Successfully upgraded release {release_name}")
            else:
                self.operation_complete.emit(False, f"Failed to upgrade release: {stderr}")
                
        except Exception as e:
            # Clean up values file if it exists
            if 'values_file' in locals() and values_file and os.path.exists(values_file):
                os.unlink(values_file)
            self.operation_complete.emit(False, f"Error upgrading release: {str(e)}")
            
    def _batch_delete_releases(self):
        """Delete multiple releases"""
        releases_to_delete = self.args[0]
        
        self.progress_update.emit("Locating Helm executable...")
        self.progress_percentage.emit(5)
        
        helm_path = find_helm_executable()
        if not helm_path:
            self.operation_complete.emit(False, "Helm CLI not found. Please install Helm to uninstall releases.")
            return
            
        total_releases = len(releases_to_delete)
        successful_deletions = []
        failed_deletions = []
        
        for i, (release_name, namespace) in enumerate(releases_to_delete):
            if self._is_cancelled:
                break
                
            self.progress_update.emit(f"Uninstalling {release_name} ({i+1}/{total_releases})...")
            progress = int(10 + (80 * (i+1) / total_releases))
            self.progress_percentage.emit(progress)
            
            try:
                cmd = [helm_path, "uninstall", release_name, "-n", namespace]
                result = subprocess.run(cmd, capture_output=True, text=True, timeout=30)
                
                if result.returncode == 0:
                    successful_deletions.append((release_name, namespace))
                else:
                    failed_deletions.append((release_name, namespace, result.stderr))
                    
            except Exception as e:
                failed_deletions.append((release_name, namespace, str(e)))
        
        self.progress_percentage.emit(100)
        
        # Generate result message
        success_count = len(successful_deletions)
        error_count = len(failed_deletions)
        
        if error_count == 0:
            self.operation_complete.emit(True, f"Successfully deleted all {success_count} releases.")
        else:
            message = f"Deleted {success_count} of {success_count + error_count} releases."
            if error_count > 0:
                message += f"\n\nFailed to delete {error_count} releases:"
                for name, namespace, error in failed_deletions[:5]:
                    ns_text = f" in namespace {namespace}" if namespace else ""
                    message += f"\n- {name}{ns_text}: {error}"
                if error_count > 5:
                    message += f"\n... and {error_count - 5} more."
            
            # Consider it successful if at least some were deleted
            self.operation_complete.emit(success_count > 0, message)


class HelmReleasesLoader(QThread):
    """Thread to load Helm releases without blocking the UI"""
    releases_loaded = pyqtSignal(list, str)
    error_occurred = pyqtSignal(str)
    
    def __init__(self, namespace=None):
        super().__init__()
        self.namespace = namespace
        
    def run(self):
        """Execute the Helm list command and emit results"""
        try:
            # Check if helm is installed first
            helm_path = find_helm_executable()
            if not helm_path:
                self.error_occurred.emit("Helm CLI not found. Please install Helm to view releases.")
                self.releases_loaded.emit([], "helmreleases")
                return
                
            # Build command
            cmd = [helm_path, "list", "--output", "json"]
            
            # Apply namespace if specified
            if self.namespace and self.namespace != "all":
                cmd.extend(["-n", self.namespace])
            else:
                cmd.append("--all-namespaces")
                
            # Execute the command
            result = subprocess.run(
                cmd,
                capture_output=True,
                text=True,
                check=True,
                timeout=30
            )
            
            # Process the result
            releases = []
            try:
                # Parse JSON output
                data = json.loads(result.stdout)
                
                for item in data:
                    # Calculate age/updated time
                    updated_raw = item.get("updated", "")
                    age = "Unknown"
                    formatted_updated = "<none>"
                    
                    if updated_raw:
                        age = format_age(updated_raw)
                        formatted_updated = format_updated_timestamp(updated_raw)
                    
                    # Create resource object with correct field mapping
                    release = {
                        "name": item.get("name", ""),
                        "namespace": item.get("namespace", "default"),
                        "age": age,
                        "raw_data": {
                            "chart": item.get("chart", "<none>"),
                            "revision": item.get("revision", 1),
                            "version": item.get("version", "<none>"),
                            "appVersion": item.get("app_version", "<none>"),
                            "status": item.get("status", "<none>"),
                            "updated": formatted_updated
                        }
                    }
                    releases.append(release)
            except json.JSONDecodeError:
                # If JSON parsing fails, try to parse the output line by line
                if not result.stdout.strip():
                    # Empty output means no releases found
                    self.releases_loaded.emit([], "helmreleases")
                    return
                    
                # Parse table output for older Helm versions
                lines = result.stdout.strip().split('\n')
                if len(lines) > 1:  # Header + at least one data row
                    for line in lines[1:]:
                        parts = line.split()
                        if len(parts) >= 5:  # Basic validation
                            release = {
                                "name": parts[0],
                                "namespace": parts[1] if len(parts) > 5 else "default",
                                "age": parts[-1],
                                "raw_data": {
                                    "chart": parts[2],
                                    "revision": parts[3],
                                    "version": parts[4] if len(parts) > 4 else "<none>",
                                    "appVersion": "<none>",
                                    "status": parts[5] if len(parts) > 5 else "<none>",
                                    "updated": parts[-1]  # For older Helm, use the age directly
                                }
                            }
                            releases.append(release)
                if not releases:
                    self.error_occurred.emit("Failed to parse Helm releases output")
                
            # Emit the loaded releases
            self.releases_loaded.emit(releases, "helmreleases")
            
        except subprocess.CalledProcessError as e:
            # Error handling code
            stderr = e.stderr if hasattr(e, 'stderr') else ""
            
            if "No such file or directory" in str(e) or "not found" in str(e):
                self.error_occurred.emit("Helm CLI not found. Please install Helm to view releases.")
            elif "could not find a ready tiller pod" in stderr.lower():
                self.error_occurred.emit("Tiller not ready. Please check your Helm installation.")
            else:
                self.error_occurred.emit(f"Error loading Helm releases: {stderr}")
            
            self.releases_loaded.emit([], "helmreleases")
            
        except FileNotFoundError:
            self.error_occurred.emit("Item list is empty.")
            self.releases_loaded.emit([], "helmreleases")
            
        except Exception as e:
            self.error_occurred.emit(f"Error: {str(e)}")
            self.releases_loaded.emit([], "helmreleases")


def find_helm_executable():
    """Find the helm executable on the system"""
    # First check if helm is in PATH
    helm_exe = "helm.exe" if platform.system() == "Windows" else "helm"
    helm_path = shutil.which(helm_exe)
    
    if helm_path:
        return helm_path
        
    # Check common installation locations based on platform
    common_paths = []
    if platform.system() == "Windows":
        common_paths = [
            os.path.expanduser("~\\helm\\helm.exe"),
            "C:\\Program Files\\Helm\\helm.exe",
            "C:\\helm\\helm.exe",
            os.path.expanduser("~\\.windows-package-manager\\helm\\helm.exe"),
            os.path.expanduser("~\\AppData\\Local\\Programs\\Helm\\helm.exe")
        ]
    else:
        common_paths = [
            "/usr/local/bin/helm",
            "/usr/bin/helm",
            os.path.expanduser("~/bin/helm"),
            "/opt/homebrew/bin/helm"  # Common on macOS with Homebrew
        ]
        
    for path in common_paths:
        if os.path.isfile(path):
            return path
    
    # Not found
    return None


def format_age(timestamp):
    """Format the age field from a timestamp"""
    if not timestamp:
        return "Unknown"
        
    try:
        # Parse the timestamp to datetime object
        updated_time = parse_timestamp(timestamp)
        if not updated_time:
            return "Unknown"
            
        # Get current time and calculate difference
        now = datetime.datetime.now(datetime.timezone.utc)
        diff = now - updated_time
        
        days = diff.days
        hours = diff.seconds // 3600
        minutes = (diff.seconds % 3600) // 60
        
        if days > 0:
            return f"{days}d"
        elif hours > 0:
            return f"{hours}h"
        else:
            return f"{minutes}m"
    except Exception:
        return "Unknown"


def format_updated_timestamp(timestamp):
    """Format timestamp into human-readable relative time format"""
    if not timestamp or timestamp == "<none>":
        return "<none>"
        
    # If it's already formatted, return as is
    if "ago" in timestamp or timestamp == "Just now":
        return timestamp
        
    try:
        updated_time = parse_timestamp(timestamp)
        if not updated_time:
            return timestamp
            
        # Calculate time difference
        now = datetime.datetime.now(datetime.timezone.utc)
        diff = now - updated_time
        
        days = diff.days
        hours = diff.seconds // 3600
        minutes = (diff.seconds % 3600) // 60
        seconds = diff.seconds % 60
        
        # Format in relative time
        if days > 0:
            return f"{days}d {hours}h ago"
        elif hours > 0:
            return f"{hours}h {minutes}m ago"
        elif minutes > 0:
            return f"{minutes}m {seconds}s ago"
        else:
            return f"{seconds}s ago"
    except Exception:
        return timestamp


def parse_timestamp(timestamp):
    """Parse a timestamp string into a datetime object"""
    if not timestamp or not isinstance(timestamp, str):
        return None
        
    # Try various timestamp formats
    try:
        # Handle ISO format with Z
        if 'Z' in timestamp:
            try:
                return datetime.datetime.strptime(
                    timestamp.replace('Z', '+00:00'), 
                    "%Y-%m-%dT%H:%M:%S%z"
                )
            except ValueError:
                try:
                    return datetime.datetime.strptime(
                        timestamp.replace('Z', '+00:00'), 
                        "%Y-%m-%dT%H:%M:%S.%f%z"
                    )
                except ValueError:
                    pass
        
        # Handle IST format
        elif " IST" in timestamp:
            import re
            pattern = r"(\d{4}-\d{2}-\d{2} \d{2}:\d{2}:\d{2})\.?\d* (\+\d{4}) IST"
            match = re.search(pattern, timestamp)
            
            if match:
                date_part = match.group(1)
                offset = match.group(2)
                
                offset_hours = int(offset[1:3])
                offset_minutes = int(offset[3:5])
                offset_sign = 1 if offset[0] == '+' else -1
                offset_seconds = offset_sign * (offset_hours * 3600 + offset_minutes * 60)
                tz_info = datetime.timezone(datetime.timedelta(seconds=offset_seconds))
                
                updated_time = datetime.datetime.strptime(date_part, "%Y-%m-%d %H:%M:%S")
                return updated_time.replace(tzinfo=tz_info)
        
        # Try other common formats
        formats = [
            "%Y-%m-%d %H:%M:%S.%f %z",
            "%Y-%m-%d %H:%M:%S %z",
            "%Y-%m-%dT%H:%M:%S.%f",
            "%Y-%m-%dT%H:%M:%S",
            "%Y-%m-%d %H:%M:%S",
            "%Y-%m-%d %H:%M",
            "%Y-%m-%d"
        ]
        
        for fmt in formats:
            try:
                dt = datetime.datetime.strptime(timestamp, fmt)
                # If no timezone, assume UTC
                if dt.tzinfo is None:
                    dt = dt.replace(tzinfo=datetime.timezone.utc)
                return dt
            except ValueError:
                continue
                
        return None
    except Exception:
        return None
    
class ReleaseUpgradeDialog(QDialog):
    """Dialog for upgrading Helm releases with version and values input"""
    def __init__(self, release_name, namespace, parent=None):
        super().__init__(parent)
        self.release_name = release_name
        self.namespace = namespace
        self.setWindowTitle(f"Upgrade Release: {release_name}")
        self.setMinimumWidth(550)
        self.setStyleSheet(f"""
            background-color: {AppColors.BG_DARK};
            color: {AppColors.TEXT_LIGHT};
        """)
        self.setup_ui()
        self.load_current_values()
    
    def setup_ui(self):
        """Set up the dialog UI with inputs for upgrade parameters"""
        layout = QVBoxLayout(self)
        layout.setContentsMargins(20, 20, 20, 20)
        layout.setSpacing(15)
        
        # Form layout for inputs
        form_layout = QFormLayout()
        form_layout.setSpacing(10)
        form_layout.setLabelAlignment(Qt.AlignmentFlag.AlignRight)
        
        # Chart input field (optional)
        self.chart_input = QLineEdit()
        self.chart_input.setStyleSheet("""
            QLineEdit {
                background-color: #2d2d2d;
                color: #ffffff;
                border: 1px solid #3d3d3d;
                border-radius: 4px;
                padding: 8px;
                font-size: 13px;
            }
            QLineEdit:focus {
                border: 1px solid #0078d7;
            }
        """)
        self.chart_input.setPlaceholderText("Leave empty to use current chart")
        form_layout.addRow("Chart:", self.chart_input)
        
        # Version input field
        self.version_input = QLineEdit()
        self.version_input.setStyleSheet("""
            QLineEdit {
                background-color: #2d2d2d;
                color: #ffffff;
                border: 1px solid #3d3d3d;
                border-radius: 4px;
                padding: 8px;
                font-size: 13px;
            }
            QLineEdit:focus {
                border: 1px solid #0078d7;
            }
        """)
        self.version_input.setPlaceholderText("Leave empty for latest version")
        form_layout.addRow("Version:", self.version_input)
        
        # Values editor
        self.values_editor = QTextEdit()
        self.values_editor.setStyleSheet("""
            QTextEdit {
                background-color: #2d2d2d;
                color: #ffffff;
                border: 1px solid #3d3d3d;
                border-radius: 4px;
                padding: 8px;
                font-size: 13px;
                font-family: Consolas, 'Courier New', monospace;
            }
            QTextEdit:focus {
                border: 1px solid #0078d7;
            }
        """)
        self.values_editor.setMinimumHeight(200)
        self.values_editor.setPlaceholderText("# Enter values in YAML format\n# Leave empty to use current values")
        form_layout.addRow("Values:", self.values_editor)
        
        # Atomic upgrade checkbox
        self.atomic_checkbox = QCheckBox("Atomic upgrade (rollback on failure)")
        self.atomic_checkbox.setStyleSheet("""
            QCheckBox {
                color: #ffffff;
                font-size: 13px;
            }
            QCheckBox::indicator {
                width: 16px;
                height: 16px;
            }
        """)
        self.atomic_checkbox.setChecked(True)
        form_layout.addRow("", self.atomic_checkbox)
        
        layout.addLayout(form_layout)
        
        # Buttons
        button_layout = QHBoxLayout()
        button_layout.setSpacing(10)
        
        self.cancel_button = QPushButton("Cancel")
        self.cancel_button.setStyleSheet("""
            QPushButton {
                background-color: #3d3d3d;
                color: #ffffff;
                border: none;
                border-radius: 4px;
                padding: 8px 16px;
                font-size: 13px;
            }
            QPushButton:hover {
                background-color: #505050;
            }
            QPushButton:pressed {
                background-color: #2d2d2d;
            }
        """)
        self.cancel_button.clicked.connect(self.reject)
        
        self.upgrade_button = QPushButton("Upgrade")
        self.upgrade_button.setStyleSheet("""
            QPushButton {
                background-color: #0078d7;
                color: #ffffff;
                border: none;
                border-radius: 4px;
                padding: 8px 16px;
                font-size: 13px;
                font-weight: bold;
            }
            QPushButton:hover {
                background-color: #0086e7;
            }
            QPushButton:pressed {
                background-color: #0063b1;
            }
        """)
        self.upgrade_button.clicked.connect(self.accept)
        
        button_layout.addStretch()
        button_layout.addWidget(self.cancel_button)
        button_layout.addWidget(self.upgrade_button)
        
        layout.addLayout(button_layout)
    
    def load_current_values(self):
        """Load the current chart and values for the release"""
        try:
            # Find helm executable
            helm_path = find_helm_executable()
            if not helm_path:
                return
            
            # Get current chart from helm list
            list_cmd = [helm_path, "list", "--filter", f"^{self.release_name}$", "-n", self.namespace, "-o", "json"]
            result = subprocess.run(list_cmd, capture_output=True, text=True, timeout=15)
            
            if result.returncode == 0 and result.stdout.strip():
                try:
                    releases = json.loads(result.stdout)
                    if releases and len(releases) > 0:
                        # Get chart name and set as placeholder
                        chart = releases[0].get("chart", "")
                        if chart:
                            self.chart_input.setPlaceholderText(f"Current: {chart}")
                except json.JSONDecodeError:
                    pass
            
            # Get current values
            values_cmd = [helm_path, "get", "values", self.release_name, "-n", self.namespace, "-o", "yaml"]
            result = subprocess.run(values_cmd, capture_output=True, text=True, timeout=15)
            
            if result.returncode == 0:
                # Check if stdout is empty
                yaml_content = result.stdout.strip()
                if not yaml_content:
                    yaml_content = "# No custom values set for this release"
                
                # Make sure we're not setting the text to "null"
                if yaml_content == "null":
                    yaml_content = "# No custom values set for this release"
                
                # Set values in editor
                self.values_editor.setPlainText(yaml_content)
            else:
                # Failed to get values
                self.values_editor.setPlainText("# Could not retrieve current values")
                
        except Exception as e:
            logging.warning(f"Error loading current values: {e}")
            self.values_editor.setPlainText("# Error loading current values")
    
    def get_values(self):
        """Get values from the dialog"""
        return {
            "chart": self.chart_input.text().strip(),
            "version": self.version_input.text().strip(),
            "values": self.values_editor.toPlainText().strip(),
            "atomic": self.atomic_checkbox.isChecked()
        }


class ReleasesPage(BaseResourcePage):
    """
    Displays Helm releases with dynamic data loading and threaded operations to prevent UI freezing.
    """
    def __init__(self, parent=None):
        super().__init__(parent)
        self.resource_type = "helmreleases"  # Custom resource type for Helm releases
        
        # Flag to indicate if we should focus on a specific release
        self.focus_release = None
        self.focus_namespace = None
        self.force_refresh_for_focus = False
        self.focus_retry_attempted = False
        
        # Track active operations
        self.active_operation = None
        
        # Initialize UI
        self.setup_page_ui()

    def setup_page_ui(self):
        """Set up the main UI elements for the Releases page"""
        # Define headers and sortable columns
        headers = ["", "Name", "Namespace", "Chart", "Revision", "Version", "App Version", "Status", "Updated", ""]
        sortable_columns = {1, 2, 3, 4, 5, 6, 7, 8}
        
        # Set up the base UI components
        layout = self.setup_ui("Releases", headers, sortable_columns)
        
        # Configure column widths
        self.configure_columns()
    
    # def configure_columns(self):
    #     """Configure column widths and behaviors"""
    #     self.table.setColumnWidth(1, 150)  # Name
        
    #     fixed_widths = {
    #         2: 120,  # Namespace
    #         4: 80,   # Revision
    #         7: 100,  # Status
    #         8: 120,  # Updated
    #         9: 40    # Actions
    #     }
        
    #     for col, width in fixed_widths.items():
    #         self.table.horizontalHeader().setSectionResizeMode(col, QHeaderView.ResizeMode.Fixed)
    #         self.table.setColumnWidth(col, width)
        
    #     # Set flexible columns
    #     self.table.horizontalHeader().setSectionResizeMode(3, QHeaderView.ResizeMode.Stretch)  # Chart
    #     self.table.horizontalHeader().setSectionResizeMode(5, QHeaderView.ResizeMode.Stretch)  # Version
    #     self.table.horizontalHeader().setSectionResizeMode(6, QHeaderView.ResizeMode.Stretch)  # App Version

    def configure_columns(self):
<<<<<<< HEAD
        """Configure column widths for full screen utilization"""
        if not self.table:
            return
        
        header = self.table.horizontalHeader()
        
        # Column specifications with optimized default widths
        column_specs = [
            (0, 40, "fixed"),        # Checkbox
            (1, 140, "interactive"), # Name
            (2, 90, "interactive"),  # Namespace
            (3, 80, "interactive"),  # Chart
            (4, 60, "interactive"),  # Revision
            (5, 60, "interactive"),  # Version
            (6, 60, "interactive"),  # App Version
            (7, 60, "interactive"),  # Status
            (8, 80, "stretch"),      # Update - stretch to fill remaining space
            (9, 40, "fixed")        # Actions
        ]
        
        # Apply column configuration
        for col_index, default_width, resize_type in column_specs:
            if col_index < self.table.columnCount():
                if resize_type == "fixed":
                    header.setSectionResizeMode(col_index, QHeaderView.ResizeMode.Fixed)
                    self.table.setColumnWidth(col_index, default_width)
                elif resize_type == "interactive":
                    header.setSectionResizeMode(col_index, QHeaderView.ResizeMode.Interactive)
                    self.table.setColumnWidth(col_index, default_width)
                elif resize_type == "stretch":
                    header.setSectionResizeMode(col_index, QHeaderView.ResizeMode.Stretch)
                    self.table.setColumnWidth(col_index, default_width)
        # Ensure full width utilization after configuration
        QTimer.singleShot(100, self._ensure_full_width_utilization)

=======
        """Configure column widths and behaviors"""
        # Set minimum width for name column
        self.table.setColumnWidth(1, 150)
        
        # Configure fixed width columns
        fixed_widths = {
            2: 120,  # Namespace
            4: 80,   # Revision
            7: 100,  # Status
            8: 120,  # Updated
            9: 40    # Actions
        }
        
        for col, width in fixed_widths.items():
            self.table.horizontalHeader().setSectionResizeMode(col, QHeaderView.ResizeMode.Fixed)
            self.table.setColumnWidth(col, width)
        
        # Set chart and version columns to be flexible
        self.table.horizontalHeader().setSectionResizeMode(3, QHeaderView.ResizeMode.Stretch)  # Chart
        self.table.horizontalHeader().setSectionResizeMode(5, QHeaderView.ResizeMode.Stretch)  # Version
        self.table.horizontalHeader().setSectionResizeMode(6, QHeaderView.ResizeMode.Stretch)  # App Version
>>>>>>> 077235e8

    def load_data(self, load_more=False):
        """Load resource data with improved detection of all releases including partial ones"""
        if hasattr(self, 'is_loading') and self.is_loading:
            return
        
        # Clean up any existing loading thread
        if hasattr(self, 'loading_thread') and self.loading_thread and self.loading_thread.isRunning():
            self.loading_thread.wait(300)
        
        self.is_loading = True
        self.resources = []
        self.selected_items.clear()
        self.table.setRowCount(0)
        self.table.setSortingEnabled(False)
        
        # Show loading indicator
        loading_row = self.table.rowCount()
        self.table.setRowCount(loading_row + 1)
        self.table.setSpan(loading_row, 0, 1, self.table.columnCount())
        
        loading_widget = QWidget()
        loading_layout = QVBoxLayout(loading_widget)
        loading_layout.setContentsMargins(20, 20, 20, 20)
        
        loading_bar = QProgressBar()
        loading_bar.setRange(0, 0)
        loading_bar.setTextVisible(False)
        loading_bar.setStyleSheet("""
            QProgressBar {
                border: 1px solid #3d3d3d;
                border-radius: 3px;
                background-color: #1e1e1e;
                height: 20px;
            }
            QProgressBar::chunk {
                background-color: #0078d7;
            }
        """)
        
        loading_text = QLabel(f"Loading Helm releases...")
        loading_text.setAlignment(Qt.AlignmentFlag.AlignCenter)
        loading_text.setStyleSheet("color: #ffffff; font-size: 14px;")
        
        loading_layout.addWidget(loading_text)
        loading_layout.addWidget(loading_bar)
        
        self.table.setCellWidget(loading_row, 0, loading_widget)
        
        # Get namespace filter value if it exists
        namespace_filter = None
        if hasattr(self, 'namespace_combo') and self.namespace_combo.currentText() != "All Namespaces":
            namespace_filter = self.namespace_combo.currentText()
        
        # Start loading thread
        self.loading_thread = HelmReleasesLoader(namespace_filter)
        self.loading_thread.releases_loaded.connect(self.on_resources_loaded)
        self.loading_thread.error_occurred.connect(self.on_load_error)
        self.loading_thread.start()

    def on_resources_loaded(self, resources, resource_type):
        """Handle loaded resources with improved focus handling"""
        # Call parent method first
        super().on_resources_loaded(resources, resource_type, next_continue_token="", load_more=False)
        
        # If we need to focus on a specific release, check if it's in the resources
        if self.focus_release and self.focus_namespace:
            # Check if the release we're looking for is in the loaded resources
            release_found = False
            for resource in resources:
                if (resource.get("name") == self.focus_release and 
                    resource.get("namespace", "default") == self.focus_namespace):
                    release_found = True
                    break
            
            # If not found and we need to force refresh
            if not release_found and getattr(self, 'force_refresh_for_focus', False):
                # Try to fetch it directly using Helm
                self._fetch_release_directly(self.focus_release, self.focus_namespace)
                # Clear the force refresh flag
                self.force_refresh_for_focus = False
                
            # Focus on the release (whether it was found or fetched)
            self.focus_on_release(self.focus_release, self.focus_namespace)
            
            # Clear the focus params after focusing once
            self.focus_release = None
            self.focus_namespace = None

    def _fetch_release_directly(self, release_name, namespace):
        """Fetch a specific release directly using multiple methods including partial installations"""
        # Try multiple methods to find the release
        helm_path = find_helm_executable()
        
        # Method 1: Try helm list with increased timeout
        if helm_path:
            try:
                # Run helm command with a longer timeout
                cmd = [
                    helm_path, "list",
                    "--namespace", namespace,
                    "--filter", f"^{release_name}$",
                    "--output", "json"
                ]
                
                result = subprocess.run(
                    cmd, 
                    capture_output=True, 
                    text=True, 
                    timeout=20,
                    check=False
                )
                
                if result.returncode == 0 and result.stdout.strip():
                    releases = json.loads(result.stdout)
                    if releases and len(releases) > 0:
                        # Process the found release and add to resources
                        self._process_direct_release(releases[0], namespace)
                        return True
            except Exception as e:
                logging.warning(f"Error fetching release directly: {e}")
        
        return False

    def _process_direct_release(self, release_data, namespace):
        """Process release data from direct fetch and add to resources"""
        # Calculate age
        updated_raw = release_data.get("updated", "")
        age = format_age(updated_raw)
        
        # Format the updated timestamp for the Updated column
        formatted_updated = format_updated_timestamp(updated_raw)

        # Create resource object with the properly formatted timestamp
        new_resource = {
            "name": release_data.get("name", ""),
            "namespace": namespace,
            "age": age,
            "raw_data": {
                "chart": release_data.get("chart", "<none>"),
                "revision": release_data.get("revision", 1),
                "version": release_data.get("chart_version", "<none>"),
                "appVersion": release_data.get("app_version", "<none>"),
                "status": release_data.get("status", "<none>"),
                "updated": formatted_updated
            }
        }
        
        # Add to resources if not already present
        self._add_release_to_resources(new_resource)

    def _add_release_to_resources(self, new_resource):
        """Add a release to resources and update UI if not already present"""
        # Check if release already exists
        already_exists = False
        for r in self.resources:
            if r.get("name") == new_resource["name"] and r.get("namespace") == new_resource["namespace"]:
                already_exists = True
                break
                
        if not already_exists:
            # Add to resources and update UI
            self.resources.append(new_resource)
            
            # Update table with new resource
            was_sorting_enabled = self.table.isSortingEnabled()
            self.table.setSortingEnabled(False)
            
            new_row = self.table.rowCount()
            self.table.setRowCount(new_row + 1)
            self.populate_resource_row(new_row, new_resource)
            
            self.table.setSortingEnabled(was_sorting_enabled)
            
            # Update count
            self.items_count.setText(f"{len(self.resources)} items")
            return True
            
        return False

    def on_load_error(self, error_message):
        """Handle loading errors with better empty state presentation"""
        self.is_loading = False
        
        # Clear loading indicator and show error message directly in the table
        self.table.setRowCount(0)
        
        # Create overlay for error message if it doesn't exist
        if not hasattr(self, 'empty_overlay'):
            self.empty_overlay = QLabel()
            self.empty_overlay.setAlignment(Qt.AlignmentFlag.AlignCenter)
            self.empty_overlay.setStyleSheet("""
                color: #888888;
                font-size: 16px;
                font-weight: bold;
                background-color: transparent;
                padding: 20px;
                margin: 20px;
            """)
            self.empty_overlay.setParent(self.table)
            self.empty_overlay.setWordWrap(True)
        
        # Set error message
        self.empty_overlay.setText(error_message)
        
        # Position the overlay relative to the table
        header_height = self.table.horizontalHeader().height()
        table_visible_height = self.table.height() - header_height
        
        # Set the geometry relative to the table
        self.empty_overlay.setGeometry(
            0,  # X position relative to table
            header_height,  # Y position just below header
            self.table.width(),  # Full table width
            table_visible_height  # Remaining table height
        )
        
        # Make sure the overlay is visible and on top
        self.empty_overlay.show()
        self.empty_overlay.raise_()

    def populate_resource_row(self, row, resource):
        """Populate a row with improved status indication for failed/partial installations"""
        # Set row height
        self.table.setRowHeight(row, 40)
        
        # Create checkbox for row selection
        checkbox_container = self._create_checkbox_container(row, resource["name"])
        self.table.setCellWidget(row, 0, checkbox_container)
        
        # Get raw data for the release
        raw_data = resource.get("raw_data", {})
        
        # Extract data from resource
        name = resource["name"]
        namespace = resource.get("namespace", "default")
        chart = raw_data.get("chart", "<none>")
        revision = str(raw_data.get("revision", ""))
        
        # Version
        version = raw_data.get("version", raw_data.get("chart_version", "<none>"))
        if version == "<none>":
            if "-" in chart:
                chart_parts = chart.split("-")
                potential_version = chart_parts[-1]
                if potential_version and (potential_version[0].isdigit() or potential_version[0] == 'v'):
                    version = potential_version
        
        app_version = raw_data.get("appVersion", "<none>")
        
        # Status
        status = raw_data.get("status", "<none>")
        if status == "failed/partial":
            status = "Failed/Partial"
        
        # Get the updated value
        updated = raw_data.get("updated", "<none>")
        
        # Prepare the data columns - make sure order matches table headers
        columns = [name, namespace, chart, revision, version, app_version, status, updated]
        
        # Add items to table
        for col, value in enumerate(columns):
            cell_col = col + 1  # Adjust for checkbox column
            
            # For revision, ensure it's sortable by number
            if col == 3:  # Revision column
                try:
                    sort_value = int(value)
                except (ValueError, TypeError):
                    sort_value = 0
                item = SortableTableWidgetItem(value, sort_value)
            else:
                item = SortableTableWidgetItem(value)
            
            # Set text alignment
            if col == 0:  # Name column
                item.setTextAlignment(Qt.AlignmentFlag.AlignLeft | Qt.AlignmentFlag.AlignVCenter)
            elif col == 6:  # Status column
                item.setTextAlignment(Qt.AlignmentFlag.AlignCenter)
                # Set color based on status
                status_lower = str(value).lower()
                if status_lower == "failed/partial":
                    item.setForeground(QColor("#ff9800"))  # Orange for partial/failed
                elif "deployed" in status_lower or "success" in status_lower:
                    item.setForeground(QColor("#4CAF50"))  # Green for success
                elif "fail" in status_lower or "error" in status_lower or "bad" in status_lower:
                    item.setForeground(QColor("#f44336"))  # Red for error
                elif "pending" in status_lower or "installing" in status_lower or "loading" in status_lower:
                    item.setForeground(QColor("#2196F3"))  # Blue for pending
                else:
                    item.setForeground(QColor("#9E9E9E"))  # Gray for unknown
            else:
                item.setTextAlignment(Qt.AlignmentFlag.AlignCenter)
            
            # Make cells non-editable
            item.setFlags(item.flags() & ~Qt.ItemFlag.ItemIsEditable)
            
            # Add the item to the table
            self.table.setItem(row, cell_col, item)
            
        # Create action button
        action_button = self._create_action_button(row, resource["name"], resource["namespace"])
        
        action_container = QWidget()
        action_layout = QHBoxLayout(action_container)
        action_layout.setContentsMargins(0, 0, 0, 0)
        action_layout.setAlignment(Qt.AlignmentFlag.AlignCenter)
        action_layout.addWidget(action_button)
        action_container.setStyleSheet("background-color: transparent;")
        self.table.setCellWidget(row, len(columns) + 1, action_container)

    def _create_action_button(self, row, resource_name, resource_namespace):
        """Create an action button with enhanced upgrade and delete options"""
        button = QToolButton()
        button.setText("⋮")
        button.setFixedWidth(30)
        button.setToolButtonStyle(Qt.ToolButtonStyle.ToolButtonTextOnly)
        button.setStyleSheet("""
            QToolButton {
                color: #888888;
                font-size: 18px;
                background: transparent;
                padding: 2px;
                margin: 0;
                border: none;
                font-weight: bold;
            }
            QToolButton:hover {
                background-color: rgba(255, 255, 255, 0.1);
                border-radius: 3px;
                color: #ffffff;
            }
            QToolButton::menu-indicator {
                image: none;
            }
        """)
        button.setPopupMode(QToolButton.ToolButtonPopupMode.InstantPopup)
        button.setCursor(Qt.CursorShape.PointingHandCursor)
        
        # Create menu
        menu = QMenu(button)
        menu.setStyleSheet("""
            QMenu {
                background-color: #2d2d2d;
                border: 1px solid #3d3d3d;
                border-radius: 4px;
                padding: 4px;
            }
            QMenu::item {
                color: #ffffff;
                padding: 8px 24px 8px 36px;
                border-radius: 4px;
                font-size: 13px;
            }
            QMenu::item:selected {
                background-color: rgba(33, 150, 243, 0.2);
                color: #ffffff;
            }
            QMenu::item[dangerous="true"] {
                color: #ff4444;
            }
            QMenu::item[dangerous="true"]:selected {
                background-color: rgba(255, 68, 68, 0.1);
            }
        """)
        
        # Add actions with icons
        actions = [
            {"text": "Upgrade", "icon": "icons/edit.png", "dangerous": False},
            {"text": "Delete", "icon": "icons/delete.png", "dangerous": True}
        ]
        
        # Add actions to menu
        for action_info in actions:
            action = menu.addAction(action_info["text"])
            if "icon" in action_info:
                action.setIcon(QIcon(action_info["icon"]))
            if action_info.get("dangerous", False):
                action.setProperty("dangerous", True)
            action.triggered.connect(
                lambda checked, action=action_info["text"], row=row: self._handle_action(action, row)
            )
        
        button.setMenu(menu)
        return button
    
    def upgrade_release(self, release_name, namespace):
        """Upgrade a Helm release with user input for parameters using threading"""
        # Check if there's already an active operation
        if self.active_operation and self.active_operation.isRunning():
            QMessageBox.warning(self, "Operation in Progress", "Another operation is currently in progress. Please wait for it to complete.")
            return
        
        # Find Helm executable
        helm_path = find_helm_executable()
        
        if not helm_path:
            QMessageBox.warning(
                self,
                "Helm Not Found",
                "Helm CLI not found. Please install Helm to upgrade releases."
            )
            return
        
        # Create and show upgrade dialog
        dialog = ReleaseUpgradeDialog(release_name, namespace, self)
        if dialog.exec() == QDialog.DialogCode.Accepted:
            # Get upgrade options from dialog
            options = dialog.get_values()
            
            # Create and show progress dialog
            progress = QProgressDialog("Preparing upgrade...", "Cancel", 0, 100, self)
            progress.setWindowTitle("Upgrading Release")
            progress.setWindowModality(Qt.WindowModality.WindowModal)
            progress.setMinimumDuration(0)
            progress.setAutoClose(False)
            progress.setValue(0)
            progress.show()
            QApplication.processEvents()
            
            # Create and start the operation thread
            self.active_operation = HelmOperationThread("upgrade", release_name, namespace, options)
            
            def on_progress_update(message):
                if not progress.wasCanceled():
                    progress.setLabelText(message)
                    QApplication.processEvents()
            
            def on_progress_percentage(percentage):
                if not progress.wasCanceled():
                    progress.setValue(percentage)
                    QApplication.processEvents()
            
            def on_operation_complete(success, message):
                progress.close()
                self.active_operation = None
                
                if success:
                    QMessageBox.information(self, "Upgrade Successful", message)
                else:
                    QMessageBox.critical(self, "Upgrade Failed", message)
                
                # Automatically refresh the data
                QTimer.singleShot(1000, self.load_data)
            
            def on_progress_cancelled():
                if self.active_operation:
                    self.active_operation.cancel()
                progress.close()
                self.active_operation = None
            
            # Connect signals
            self.active_operation.progress_update.connect(on_progress_update)
            self.active_operation.progress_percentage.connect(on_progress_percentage)
            self.active_operation.operation_complete.connect(on_operation_complete)
            progress.canceled.connect(on_progress_cancelled)
            
            # Start the thread
            self.active_operation.start()
    
    def delete_release(self, resource_name, resource_namespace):
        """Delete a Helm release with confirmation dialog using threading"""
        # Check if there's already an active operation
        if self.active_operation and self.active_operation.isRunning():
            QMessageBox.warning(self, "Operation in Progress", "Another operation is currently in progress. Please wait for it to complete.")
            return
        
        # Find Helm executable
        helm_path = find_helm_executable()
        
        if not helm_path:
            QMessageBox.warning(
                self,
                "Helm Not Found",
                "Helm CLI not found. Please install Helm to uninstall releases."
            )
            return
            
        result = QMessageBox.warning(
            self,
            "Confirm Deletion",
            f"Are you sure you want to uninstall Helm release {resource_name} in namespace {resource_namespace}?",
            QMessageBox.StandardButton.Yes | QMessageBox.StandardButton.No,
            QMessageBox.StandardButton.No
        )
        
        if result != QMessageBox.StandardButton.Yes:
            return
        
        # Create and show progress dialog with improved settings
        progress = QProgressDialog("Preparing to uninstall...", "Cancel", 0, 100, self)
        progress.setWindowTitle("Uninstalling Release")
        progress.setWindowModality(Qt.WindowModality.WindowModal)
        progress.setMinimumDuration(0)
        progress.setAutoClose(False)
        progress.setAutoReset(False)
        progress.setValue(0)
        progress.show()
        QApplication.processEvents()
        
        # Track completion state
        operation_completed = {"completed": False}
        user_cancelled = {"cancelled": False}
        
        # Create and start the operation thread
        self.active_operation = HelmOperationThread("delete", resource_name, resource_namespace)
        
        def on_progress_update(message):
            try:
                if not operation_completed["completed"] and not user_cancelled["cancelled"]:
                    progress.setLabelText(message)
                    QApplication.processEvents()
                    logging.info(f"Helm delete progress: {message}")
            except RuntimeError:
                pass
        
        def on_progress_percentage(percentage):
            try:
                if not operation_completed["completed"] and not user_cancelled["cancelled"]:
                    progress.setValue(percentage)
                    QApplication.processEvents()
            except RuntimeError:
                pass
        
        def on_operation_complete(success, message):
            operation_completed["completed"] = True
            self.active_operation = None
            
            logging.info(f"Helm delete completed: success={success}, message={message}")
            
            try:
                if progress and not progress.wasCanceled():
                    progress.setValue(100)
                    progress.setLabelText("Deletion completed!")
                    QApplication.processEvents()
            except RuntimeError:
                pass
            
            # Close progress dialog after showing completion
            QTimer.singleShot(1000, lambda: progress.close() if progress else None)
            
            # Show result message
            QTimer.singleShot(1100, lambda: self._show_delete_result(success, message))
            
            # Automatically refresh the data
            QTimer.singleShot(2000, self.load_data)
        
        def on_progress_cancelled():
            if not operation_completed["completed"]:
                user_cancelled["cancelled"] = True
                logging.info("User cancelled Helm delete operation")
                if self.active_operation:
                    self.active_operation.cancel()
                self.active_operation = None
        
        # Connect signals
        self.active_operation.progress_update.connect(on_progress_update)
        self.active_operation.progress_percentage.connect(on_progress_percentage)
        self.active_operation.operation_complete.connect(on_operation_complete)
        progress.canceled.connect(on_progress_cancelled)
        
        # Start the thread
        self.active_operation.start()
        logging.info(f"Started Helm delete thread for {resource_name}")
    
    def _show_delete_result(self, success, message):
        """Show the result of delete operation"""
        try:
            if success:
                QMessageBox.information(self, "Deletion Successful", message)
            else:
                QMessageBox.critical(self, "Deletion Failed", message)
        except Exception as e:
            logging.error(f"Error showing delete result: {e}")

    def delete_selected_resources(self):
        """Delete multiple selected releases using threading"""
        # Check if there's already an active operation
        if self.active_operation and self.active_operation.isRunning():
            QMessageBox.warning(self, "Operation in Progress", "Another operation is currently in progress. Please wait for it to complete.")
            return
            
        if not self.selected_items:
            QMessageBox.information(self, "No Selection", "No resources selected for deletion.")
            return
            
        count = len(self.selected_items)
        result = QMessageBox.warning(self, "Confirm Deletion",
            f"Are you sure you want to delete {count} selected {self.resource_type}?",
            QMessageBox.StandardButton.Yes | QMessageBox.StandardButton.No, QMessageBox.StandardButton.No)
        if result != QMessageBox.StandardButton.Yes: 
            return
        
        resources_list = list(self.selected_items)
        
        # Create and show progress dialog
        progress = QProgressDialog(f"Deleting {count} {self.resource_type}...", "Cancel", 0, 100, self)
        progress.setWindowTitle("Deleting Resources")
        progress.setWindowModality(Qt.WindowModality.WindowModal)
        progress.setMinimumDuration(0)
        progress.setAutoClose(False)
        progress.setValue(0)
        progress.show()
        QApplication.processEvents()
        
        # Create and start the operation thread
        self.active_operation = HelmOperationThread("batch_delete", resources_list)
        
        def on_progress_update(message):
            if not progress.wasCanceled():
                progress.setLabelText(message)
                QApplication.processEvents()
        
        def on_progress_percentage(percentage):
            if not progress.wasCanceled():
                progress.setValue(percentage)
                QApplication.processEvents()
        
        def on_operation_complete(success, message):
            progress.close()
            self.active_operation = None
            
            QMessageBox.information(self, "Deletion Results", message)
            
            # Clear selected items and refresh
            self.selected_items.clear()
            QTimer.singleShot(1000, self.load_data)
        
        def on_progress_cancelled():
            if self.active_operation:
                self.active_operation.cancel()
            progress.close()
            self.active_operation = None
        
        # Connect signals
        self.active_operation.progress_update.connect(on_progress_update)
        self.active_operation.progress_percentage.connect(on_progress_percentage)
        self.active_operation.operation_complete.connect(on_operation_complete)
        progress.canceled.connect(on_progress_cancelled)
        
        # Start the thread
        self.active_operation.start()

    def _handle_action(self, action, row):
        """Handle specific actions for Helm releases"""
        if row >= len(self.resources):
            return
            
        resource = self.resources[row]
        release_name = resource["name"]
        namespace = resource.get("namespace", "default")
        
        if action == "Upgrade":
            self.upgrade_release(release_name, namespace)
        elif action == "Delete":
            self.delete_release(release_name, namespace)

    def set_focus_release(self, release_name, namespace):
        """Set a release to focus on with improved reliability"""
        self.focus_release = release_name
        self.focus_namespace = namespace
        
        # Set a flag to force a complete refresh
        self.force_refresh_for_focus = True
        
        # Load data immediately if the page is visible
        if self.isVisible():
            self.force_load_data()

    def focus_on_release(self, release_name, namespace):
        """Focus on a specific release in the table with improved reliability"""
        # Find the row containing the release
        target_row = -1
        for row, resource in enumerate(self.resources):
            if (resource.get("name") == release_name and 
                resource.get("namespace", "default") == namespace):
                target_row = row
                break
        
        if target_row >= 0:
            # Found the release, select it
            # Make sure it's visible (not filtered out)
            self.table.setRowHidden(target_row, False)
            
            # Select the row
            self.table.selectRow(target_row)
            
            # Scroll to the row
            self.table.scrollTo(self.table.model().index(target_row, 0))
            
            # Flash the row to highlight it
            self.flash_row(target_row)
            
            return True
        else:
            # Not found in current view, try direct fetch one more time
            # Try to fetch it directly one more time with increased timeout
            if not hasattr(self, 'focus_retry_attempted') or not self.focus_retry_attempted:
                self.focus_retry_attempted = True
                
                # Schedule a delayed retry with increased timeout
                QTimer.singleShot(2000, lambda: self._delayed_focus_retry(release_name, namespace))
            
            return False
        
    def _delayed_focus_retry(self, release_name, namespace):
        """Retry focusing after a delay to allow for kubernetes to catch up"""
        # Try direct fetch first
        if self._fetch_release_directly(release_name, namespace):
            # Now try focusing again
            self.focus_on_release(release_name, namespace)
        
        # Reset retry flag
        self.focus_retry_attempted = False

    def flash_row(self, row):
        """Flash a row to highlight it temporarily"""
        # Create a timer to toggle background color
        highlight_count = 0
        
        def toggle_highlight():
            nonlocal highlight_count
            
            # Get all cells in the row
            cells = []
            for col in range(self.table.columnCount()):
                item = self.table.item(row, col)
                if item:
                    cells.append(item)
            
            # Toggle background color based on count
            if highlight_count % 2 == 0:
                # Highlight
                for item in cells:
                    item.setBackground(QColor(AppColors.ACCENT_BLUE).darker(200))
            else:
                # Restore
                for item in cells:
                    item.setBackground(QColor(0, 0, 0, 0))  # Transparent background
            
            # Increment count
            highlight_count += 1
            
            # Stop after 6 toggles (3 flashes)
            if highlight_count >= 6:
                highlight_timer.stop()
        
        # Create and start timer
        highlight_timer = QTimer(self)
        highlight_timer.timeout.connect(toggle_highlight)
        highlight_timer.start(300)  # Toggle every 300ms
    
    def handle_row_click(self, row, column):
        """Handle row selection and open detail view"""
        if column != self.table.columnCount() - 1:  # Skip action column
            # Select the row
            self.table.selectRow(row)
            
            # Find the ClusterView parent to show details
            parent = self.parent()
            while parent and not hasattr(parent, 'show_detail_for_table_item'):
                parent = parent.parent()
            
            if parent and hasattr(parent, 'show_detail_for_table_item'):
                parent.show_detail_for_table_item(row, column, self, "Releases")
    
    def resizeEvent(self, event):
        """Handle resizing to ensure empty overlay is properly positioned"""
        super().resizeEvent(event)
        
        # If empty overlay is visible, update its position
        if hasattr(self, 'empty_overlay') and self.empty_overlay.isVisible():
            if hasattr(self, 'table'):
                header_height = self.table.horizontalHeader().height()
                table_visible_height = self.table.height() - header_height
                
                # Set the geometry relative to the table
                self.empty_overlay.setGeometry(
                    0,  # X position relative to table
                    header_height,  # Y position just below header
                    self.table.width(),  # Full table width
                    table_visible_height  # Remaining table height
                )
                
    def force_load_data(self):
        """Force reload data with special handling for focusing on a specific release"""
        # Reset loading state
        self.is_loading = False
        
        # Cancel any active operation that might interfere
        if self.active_operation and self.active_operation.isRunning():
            self.active_operation.cancel()
            self.active_operation.wait(1000)
        
        # Load data from helm
        self.load_data()
    
    def closeEvent(self, event):
        """Handle close event and cleanup active operations"""
        # Cancel any active operation
        if self.active_operation and self.active_operation.isRunning():
            self.active_operation.cancel()
            self.active_operation.wait(2000)
            if self.active_operation.isRunning():
                self.active_operation.terminate()
        
        super().closeEvent(event)<|MERGE_RESOLUTION|>--- conflicted
+++ resolved
@@ -894,7 +894,6 @@
     #     self.table.horizontalHeader().setSectionResizeMode(6, QHeaderView.ResizeMode.Stretch)  # App Version
 
     def configure_columns(self):
-<<<<<<< HEAD
         """Configure column widths for full screen utilization"""
         if not self.table:
             return
@@ -930,29 +929,6 @@
         # Ensure full width utilization after configuration
         QTimer.singleShot(100, self._ensure_full_width_utilization)
 
-=======
-        """Configure column widths and behaviors"""
-        # Set minimum width for name column
-        self.table.setColumnWidth(1, 150)
-        
-        # Configure fixed width columns
-        fixed_widths = {
-            2: 120,  # Namespace
-            4: 80,   # Revision
-            7: 100,  # Status
-            8: 120,  # Updated
-            9: 40    # Actions
-        }
-        
-        for col, width in fixed_widths.items():
-            self.table.horizontalHeader().setSectionResizeMode(col, QHeaderView.ResizeMode.Fixed)
-            self.table.setColumnWidth(col, width)
-        
-        # Set chart and version columns to be flexible
-        self.table.horizontalHeader().setSectionResizeMode(3, QHeaderView.ResizeMode.Stretch)  # Chart
-        self.table.horizontalHeader().setSectionResizeMode(5, QHeaderView.ResizeMode.Stretch)  # Version
-        self.table.horizontalHeader().setSectionResizeMode(6, QHeaderView.ResizeMode.Stretch)  # App Version
->>>>>>> 077235e8
 
     def load_data(self, load_more=False):
         """Load resource data with improved detection of all releases including partial ones"""
