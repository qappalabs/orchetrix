--- conflicted
+++ resolved
@@ -1,14 +1,18 @@
+"""
+Dynamic implementation of the Port Forwarding page with live Kubernetes data
+and a status column, formatted similarly to ServicesPage.
+"""
+
 from PyQt6.QtWidgets import (QHeaderView, QPushButton, QLabel, QVBoxLayout, 
-                            QWidget, QHBoxLayout, QMessageBox)
+                            QWidget, QHBoxLayout)
 from PyQt6.QtCore import Qt, pyqtSignal, QTimer
 from PyQt6.QtGui import QColor
 
 from base_components.base_components import SortableTableWidgetItem
 from base_components.base_resource_page import BaseResourcePage
 from UI.Styles import AppColors, AppStyles
-from kubernetes import client
-from kubernetes.client.rest import ApiException
-import random
+import psutil
+
 
 class StatusLabel(QWidget):
     """Widget that displays a status with consistent styling and background handling."""
@@ -17,20 +21,27 @@
     def __init__(self, status_text, color=None, parent=None):
         super().__init__(parent)
         
+        # Create layout
         layout = QHBoxLayout(self)
         layout.setContentsMargins(0, 0, 0, 0)
         layout.setAlignment(Qt.AlignmentFlag.AlignCenter)
         
+        # Create label
         self.label = QLabel(status_text)
         self.label.setAlignment(Qt.AlignmentFlag.AlignCenter)
         
+        # Set color if provided, otherwise use default color
         if color:
             self.label.setStyleSheet(f"color: {QColor(color).name()}; background-color: transparent;")
         
+        # Add label to layout
         layout.addWidget(self.label)
+        
+        # Make sure this widget has a transparent background
         self.setStyleSheet("background-color: transparent;")
     
     def mousePressEvent(self, event):
+        """Emit clicked signal when widget is clicked"""
         self.clicked.emit()
         super().mousePressEvent(event)
 
@@ -39,69 +50,39 @@
     Displays Kubernetes port forwarding configurations with live data.
     
     Features:
-    1. Dynamic loading of port forwards from internal tracking and pod validation
+    1. Dynamic loading of port forwards from kubectl
     2. Editing port forwards
     3. Deleting port forwards (individual and batch)
     4. Status monitoring
     """
     
     def __init__(self, parent=None):
+        # Initialize empty resources list before calling parent's init
         self.resources = []
+        # We need to set resource_type even for pseudo-resources
         self.resource_type = "portforwarding"
-<<<<<<< HEAD
-        self.is_loading = False
-        self.port_forward_processes = {}  # Store port-forward configurations
-=======
         self.port_forward_processes = {}  # Store running port-forward processes
         self.is_loading = False
->>>>>>> 370be8be
         super().__init__(parent)
-        self.kube_client = client.CoreV1Api()  # Initialize Kubernetes API client
         self.setup_page_ui()
-        self._initialize_sample_port_forwards()  # Initialize sample data
-        
-    def _initialize_sample_port_forwards(self):
-        """Initialize sample port forwarding configurations for demonstration"""
-        try:
-            # Fetch pods to create realistic port forwards
-            pods = self.kube_client.list_pod_for_all_namespaces().items
-            
-            # Select up to 5 random pods for sample port forwards
-            sample_pods = random.sample(pods, min(5, len(pods))) if pods else []
-            
-            for pod in sample_pods:
-                resource_name = pod.metadata.name
-                namespace = pod.metadata.namespace or "default"
-                local_port = str(random.randint(8000, 9000))
-                target_port = str(random.randint(80, 8080))
-                name = f"{resource_name}-{local_port}-{target_port}"
-                
-                self.port_forward_processes[(name, namespace)] = {
-                    'resource_name': resource_name,
-                    'namespace': namespace,
-                    'kind': 'Pod',
-                    'target_port': target_port,
-                    'local_port': local_port,
-                    'protocol': 'TCP',
-                    'is_running': random.choice([True, False])  # Simulate active/inactive
-                }
-                
-        except ApiException as e:
-            self.on_load_error(f"API error initializing sample port forwards: {str(e)}")
-        except Exception as e:
-            self.on_load_error(f"Error initializing sample port forwards: {str(e)}")
-    
+        
     def setup_page_ui(self):
         """Set up the main UI elements for the Port Forwarding page"""
+        # Define headers and sortable columns
         headers = ["", "Name", "Namespace", "Kind", "Pod Port", "Local Port", "Protocol", "Status", ""]
         sortable_columns = {1, 2, 3, 4, 5, 6, 7}
         
+        # Set up the base UI components
         layout = super().setup_ui("Port Forwarding", headers, sortable_columns)
         
+        # Apply table style
         self.table.setStyleSheet(AppStyles.TABLE_STYLE)
         self.table.horizontalHeader().setStyleSheet(AppStyles.CUSTOM_HEADER_STYLE)
         
+        # Configure column widths
         self.configure_columns()
+        
+        # Add delete selected button
         self._add_delete_selected_button()
         
     def _add_delete_selected_button(self):
@@ -128,37 +109,48 @@
         """)
         delete_btn.clicked.connect(self.delete_selected_resources)
         
+        # Find the header layout
         for i in range(self.layout().count()):
             item = self.layout().itemAt(i)
             if item.layout():
                 for j in range(item.layout().count()):
                     widget = item.layout().itemAt(j).widget()
                     if isinstance(widget, QPushButton) and widget.text() == "Refresh":
+                        # Insert before the refresh button
                         item.layout().insertWidget(item.layout().count() - 1, delete_btn)
                         break
     
     def configure_columns(self):
         """Configure column widths and behaviors"""
+        # Column 0: Checkbox (fixed width) - already set in base class
+        
+        # Column 1: Name (stretch)
         self.table.horizontalHeader().setSectionResizeMode(1, QHeaderView.ResizeMode.Stretch)
         
+        # Configure stretch columns
         stretch_columns = [2, 3, 4, 5, 6, 7]
         for col in stretch_columns:
             self.table.horizontalHeader().setSectionResizeMode(col, QHeaderView.ResizeMode.Stretch)
         
+        # Fixed width columns
         self.table.horizontalHeader().setSectionResizeMode(8, QHeaderView.ResizeMode.Fixed)
         self.table.setColumnWidth(8, 40)
     
     def load_data(self, load_more=False):
         """Load port forwarding data into the table with live data"""
+        # Check if already loading - use the base class implementation to show loading state
         if self.is_loading:
             return
             
         self.is_loading = True
+            
+        # Clear existing data
         self.resources = []
         self.selected_items.clear()
         self.table.setRowCount(0)
         self.table.setSortingEnabled(False)
         
+        # Show proper loading indicator using the base class approach
         loading_row = self.table.rowCount()
         self.table.setRowCount(loading_row + 1)
         self.table.setSpan(loading_row, 0, 1, self.table.columnCount())
@@ -173,72 +165,143 @@
         loading_text.setAlignment(Qt.AlignmentFlag.AlignCenter)
         
         loading_layout.addWidget(loading_text)
+        
         self.table.setCellWidget(loading_row, 0, loading_widget)
         
+        # Use a QTimer to delay the actual data loading slightly, allowing the UI to update first
         QTimer.singleShot(50, self._load_port_forwarding_data)
     
     def _load_port_forwarding_data(self):
-        """Internal method to load port forwarding data using Kubernetes API"""
+        """Internal method to load port forwarding data asynchronously"""
         try:
+            import subprocess
+            import json
+            
+            # Get all pods - we need this for reference
+            result = subprocess.run(
+                ["kubectl", "get", "pods", "--all-namespaces", "-o", "json"],
+                capture_output=True,
+                text=True
+            )
+            
+            if result.returncode != 0:
+                self.on_load_error(f"Failed to get pods: {result.stderr}")
+                return
+            
             port_forwards = []
             
-            # Fetch all pods to validate port forwards
-            pods = self.kube_client.list_pod_for_all_namespaces().items
-            
-            # Process existing port forwards
+            # For running port-forwards, we need to check the actual processes
+            kubectl_processes = []
+            
+            for proc in psutil.process_iter(['pid', 'name', 'cmdline']):
+                try:
+                    if proc.info['name'] == 'kubectl' and proc.info['cmdline']:
+                        cmdline = proc.info['cmdline']
+                        if 'port-forward' in cmdline:
+                            kubectl_processes.append({
+                                'pid': proc.info['pid'],
+                                'cmdline': cmdline
+                            })
+                except (psutil.NoSuchProcess, psutil.AccessDenied, psutil.ZombieProcess):
+                    pass
+            
+            # Process each port-forward
+            for process in kubectl_processes:
+                cmdline = process['cmdline']
+                pid = process['pid']
+                
+                # Extract details from command line
+                resource_type = "pod"  # Default 
+                resource_name = None
+                namespace = "default"
+                local_port = None
+                target_port = None
+                
+                # Extract command arguments
+                for i, arg in enumerate(cmdline):
+                    if arg == 'port-forward' and i + 1 < len(cmdline):
+                        # Next arg is usually resource/name
+                        resource_arg = cmdline[i+1]
+                        if '/' in resource_arg:
+                            parts = resource_arg.split('/')
+                            if len(parts) == 2:
+                                resource_type = parts[0]
+                                resource_name = parts[1]
+                    
+                    if arg == '-n' and i + 1 < len(cmdline):
+                        namespace = cmdline[i+1]
+                    
+                    # Look for port mapping (local:remote)
+                    if ':' in arg:
+                        parts = arg.split(':')
+                        if len(parts) == 2 and parts[0].isdigit() and parts[1].isdigit():
+                            local_port = parts[0]
+                            target_port = parts[1]
+                
+                # If we found a valid port-forward, add it to our list
+                if resource_name and local_port and target_port:
+                    port_forwards.append({
+                        'name': f"{resource_name}-{local_port}-{target_port}",
+                        'resource_name': resource_name,
+                        'namespace': namespace,
+                        'kind': resource_type.capitalize(),
+                        'pod_port': target_port,
+                        'local_port': local_port,
+                        'protocol': 'TCP',  # Default
+                        'status': 'Active',
+                        'pid': pid
+                    })
+            
+            # Add data from our stored port forwards dict for anything not running
             for key, process_info in self.port_forward_processes.items():
-                name, namespace = key
-                resource_name = process_info.get('resource_name', name)
-                target_port = process_info.get('target_port', '<none>')
-                local_port = process_info.get('local_port', '<none>')
-                protocol = process_info.get('protocol', 'TCP')
-                kind = process_info.get('kind', 'Pod')
-                
-                # Check if the target pod still exists
-                pod_exists = False
-                for pod in pods:
-                    if (pod.metadata.name == resource_name and 
-                        pod.metadata.namespace == namespace):
-                        pod_exists = True
-                        break
-                
-                status = 'Active' if process_info.get('is_running', False) and pod_exists else 'Disconnected'
-                
-                port_forwards.append({
-                    'name': name,
-                    'resource_name': resource_name,
-                    'namespace': namespace,
-                    'kind': kind,
-                    'pod_port': target_port,
-                    'local_port': local_port,
-                    'protocol': protocol,
-                    'status': status,
-                    'pid': process_info.get('pid')
-                })
-            
+                if not process_info['process'] or not process_info['process'].isRunning():
+                    # Process not running, mark as disconnected
+                    name, namespace = key
+                    found = False
+                    
+                    # Check if this is already in our list
+                    for pf in port_forwards:
+                        if pf['name'] == name and pf['namespace'] == namespace:
+                            found = True
+                            break
+                    
+                    if not found:
+                        # Add as disconnected
+                        port_forwards.append({
+                            'name': name,
+                            'resource_name': process_info.get('resource_name', name),
+                            'namespace': namespace,
+                            'kind': process_info.get('kind', 'Pod'),
+                            'pod_port': process_info.get('target_port', '<none>'),
+                            'local_port': process_info.get('local_port', '<none>'),
+                            'protocol': process_info.get('protocol', 'TCP'),
+                            'status': 'Disconnected',
+                            'pid': None
+                        })
+            
+            # Update the resources list
             self.resources = port_forwards
-            self.on_resources_loaded(port_forwards, self.resource_type, next_continue_token="", load_more=False)
-            
-<<<<<<< HEAD
-        except ApiException as e:
-            self.on_load_error(f"API error loading port forwarding data: {str(e)}")
-=======
+            
             # Use the base class method to show the results
             self.on_resources_loaded(port_forwards, self.resource_type,next_continue_token="", load_more=False)
             
->>>>>>> 370be8be
         except Exception as e:
             self.on_load_error(f"Error loading port forwarding data: {str(e)}")
     
     def populate_resource_row(self, row, resource):
-        """Populate a single row with port forwarding data using ServicesPage style"""
+        """
+        Populate a single row with port forwarding data using ServicesPage style
+        """
+        # Set row height once
         self.table.setRowHeight(row, 40)
         
+        # Create checkbox for row selection
         resource_name = resource["name"]
         checkbox_container = self._create_checkbox_container(row, resource_name)
         checkbox_container.setStyleSheet(AppStyles.CHECKBOX_STYLE)
         self.table.setCellWidget(row, 0, checkbox_container)
         
+        # Prepare data columns
         columns = [
             resource["resource_name"],
             resource["namespace"],
@@ -246,35 +309,53 @@
             resource["pod_port"],
             resource["local_port"], 
             resource["protocol"]
+            # Status is now handled separately using StatusLabel widget
         ]
         
+        # Add columns to table - similar to ServicesPage style
         for col, value in enumerate(columns):
-            cell_col = col + 1
+            cell_col = col + 1  # Adjust for checkbox column
+            
+            # Create item for each cell
             item = SortableTableWidgetItem(value)
             
-            if col in [2, 3, 4, 5]:
+            # Set text alignment
+            if col in [2, 3, 4, 5]:  # Center-align Kind, Pod Port, Local Port, Protocol
                 item.setTextAlignment(Qt.AlignmentFlag.AlignCenter)
             else:
                 item.setTextAlignment(Qt.AlignmentFlag.AlignLeft | Qt.AlignmentFlag.AlignVCenter)
             
+            # Make cells non-editable
             item.setFlags(item.flags() & ~Qt.ItemFlag.ItemIsEditable)
+            
+            # Set default text color for all non-status columns
             item.setForeground(QColor(AppColors.TEXT_TABLE))
+            
+            # Add the item to the table
             self.table.setItem(row, cell_col, item)
         
-        status_col = 7
+        # Create status widget with proper color for Port Forwarding
+        status_col = 7  # Status column index
         status_text = resource["status"]
-        color = AppColors.STATUS_ACTIVE if status_text == "Active" else AppColors.STATUS_DISCONNECTED
-        
+        
+        # Pick the right color
+        if status_text == "Active":
+            color = AppColors.STATUS_ACTIVE
+        else:
+            color = AppColors.STATUS_DISCONNECTED
+        
+        # Create status widget with proper color
         status_widget = StatusLabel(status_text, color)
+        # Connect click event to select the row
         status_widget.clicked.connect(lambda: self.table.selectRow(row))
         self.table.setCellWidget(row, status_col, status_widget)
         
+        # Create and add action button
         action_button = self._create_action_button(row, resource["name"], resource["namespace"])
         action_button.setStyleSheet(AppStyles.ACTION_BUTTON_STYLE)
         action_container = self._create_action_container(row, action_button)
         action_container.setStyleSheet(AppStyles.ACTION_CONTAINER_STYLE)
-        self.table.setCellWidget(row, len(columns) + 2, action_container)
-    
+        self.table.setCellWidget(row, len(columns) + 2, action_container)  # +2 for checkbox and status
     def _handle_action(self, action, row):
         """Handle action button clicks - Edit or Delete"""
         if row >= len(self.resources):
@@ -291,12 +372,21 @@
     
     def edit_resource(self, resource):
         """Open editor for port-forwarding configuration"""
-        if resource["status"] == "Active":
-            key = (resource["name"], resource["namespace"])
-            if key in self.port_forward_processes:
-                self.port_forward_processes[key]["is_running"] = False
-                resource["status"] = "Disconnected"
-        
+        from PyQt6.QtWidgets import QMessageBox
+        
+        # Stop the port-forward if it's running
+        if resource["status"] == "Active" and resource.get("pid"):
+            try:
+                process = psutil.Process(resource["pid"])
+                process.terminate()
+            except Exception as e:
+                pass
+            
+            # Mark as disconnected
+            resource["status"] = "Disconnected"
+        
+        # Since port-forwarding isn't a real K8s resource type with YAML definition,
+        # we'll create a dialog to edit the configuration instead
         QMessageBox.information(
             self,
             "Edit Port Forward",
@@ -305,13 +395,15 @@
             f"Namespace: {resource['namespace']}\n"
             f"Local Port: {resource['local_port']}\n"
             f"Target Port: {resource['pod_port']}\n\n"
-            "To edit port-forwards, terminate the current one and create a new one."
+            "To edit port-forwards, terminate the current one and create a new one using kubectl."
         )
         
+        # Reload data to reflect changes
         self.load_data()
     
     def delete_resource(self, resource_name, resource_namespace):
         """Override to handle port-forward specific deletion"""
+        # Find the resource
         resource = None
         for r in self.resources:
             if r["name"] == resource_name and r["namespace"] == resource_namespace:
@@ -321,6 +413,9 @@
         if not resource:
             return
             
+        from PyQt6.QtWidgets import QMessageBox
+        
+        # Confirm deletion
         result = QMessageBox.warning(
             self,
             "Confirm Deletion",
@@ -332,25 +427,41 @@
         if result != QMessageBox.StandardButton.Yes:
             return
             
+        # Additional port-forward specific cleanup
+        if resource["status"] == "Active" and resource.get("pid"):
+            try:
+                process = psutil.Process(resource["pid"])
+                process.terminate()
+            except Exception as e:
+                pass
+            
+        # Remove from our internal tracking
         key = (resource_name, resource_namespace)
         if key in self.port_forward_processes:
-            self.port_forward_processes[key]["is_running"] = False
+            process_info = self.port_forward_processes[key]
+            if process_info["process"] and process_info["process"].isRunning():
+                process_info["process"].terminate()
             del self.port_forward_processes[key]
         
+        # Remove from resources list
         self.resources = [r for r in self.resources if not (
             r["name"] == resource_name and r["namespace"] == resource_namespace
         )]
         
+        # Show success message
         QMessageBox.information(
             self,
             "Port Forward Deleted",
             f"Port forward to {resource['resource_name']} has been deleted."
         )
         
+        # Update table
         self.load_data()
     
     def delete_selected_resources(self):
         """Override to handle port-forward specific deletion for multiple resources"""
+        from PyQt6.QtWidgets import QMessageBox
+        
         if not self.selected_items:
             QMessageBox.information(
                 self, 
@@ -359,6 +470,7 @@
             )
             return
             
+        # Confirm deletion
         count = len(self.selected_items)
         result = QMessageBox.warning(
             self,
@@ -371,6 +483,7 @@
         if result != QMessageBox.StandardButton.Yes:
             return
         
+        # Collect resources to delete
         resources_to_delete = []
         for key in self.selected_items:
             for resource in self.resources:
@@ -378,32 +491,66 @@
                     resources_to_delete.append(resource)
                     break
         
+        # Delete each port forward
         for port_forward in resources_to_delete:
+            # Stop the process if it's running
+            if port_forward["status"] == "Active" and port_forward.get("pid"):
+                try:
+                    process = psutil.Process(port_forward["pid"])
+                    process.terminate()
+                except Exception as e:
+                    pass
+            
+            # Remove from our internal tracking
             key = (port_forward["name"], port_forward["namespace"])
             if key in self.port_forward_processes:
-                self.port_forward_processes[key]["is_running"] = False
+                process_info = self.port_forward_processes[key]
+                if process_info["process"] and process_info["process"].isRunning():
+                    process_info["process"].terminate()
                 del self.port_forward_processes[key]
         
+        # Show success message
         QMessageBox.information(
             self,
             "Port Forwards Deleted",
             f"{len(resources_to_delete)} port forwards have been deleted."
         )
         
+        # Clear selected items
         self.selected_items.clear()
+        
+        # Reload data to reflect changes
         self.load_data()
-    
+
+
     def handle_row_click(self, row, column):
-        if column != self.table.columnCount() - 1:
+        if column != self.table.columnCount() - 1:  # Skip action column
+            # Select the row
             self.table.selectRow(row)
-            resource_name = self.table.item(row, 1).text() if self.table.item(row, 1) else None
-            namespace = self.table.item(row, 2).text() if self.table.item(row, 2) else None
-            
+            
+            # Get resource details
+            resource_name = None
+            namespace = None
+            
+            # Get the resource name
+            if self.table.item(row, 1) is not None:
+                resource_name = self.table.item(row, 1).text()
+            
+            # Get namespace if applicable
+            if self.table.item(row, 2) is not None:
+                namespace = self.table.item(row, 2).text()
+            
+            # Show detail view
             if resource_name:
+                # Find the ClusterView instance
                 parent = self.parent()
                 while parent and not hasattr(parent, 'detail_manager'):
                     parent = parent.parent()
                 
                 if parent and hasattr(parent, 'detail_manager'):
-                    resource_type = self.resource_type[:-1] if self.resource_type.endswith('s') else self.resource_type
+                    # Get singular resource type
+                    resource_type = self.resource_type
+                    if resource_type.endswith('s'):
+                        resource_type = resource_type[:-1]
+                    
                     parent.detail_manager.show_detail(resource_type, resource_name, namespace)