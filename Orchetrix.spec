# -*- mode: python ; coding: utf-8 -*-
import os
import sys
from pathlib import Path

# Get absolute path to icon
<<<<<<< HEAD
icon_path = os.path.abspath(os.path.join('Icons', 'logoIcon.ico'))
if not os.path.exists(icon_path):
    icon_path = os.path.abspath(os.path.join('Icons', 'logoIcon.png'))
    if not os.path.exists(icon_path):
        icon_path = None

=======
icon_path = os.path.abspath(os.path.join('icons', 'logoIcon.ico'))

def collect_icons():
    """Collect all icon files from the icons directory"""
    icon_files = []
    icons_dir = Path('icons')
    
    if icons_dir.exists():
        # Get all icon file types
        for ext in ['*.svg', '*.png', '*.ico', '*.jpg', '*.jpeg', '*.gif']:
            for icon_file in icons_dir.glob(ext):
                icon_files.append((str(icon_file), 'icons'))
        
        print(f"Found {len(icon_files)} icon files to include")
    else:
        print("Icons directory not found!")
    
    return icon_files

def collect_ui_files():
    """Collect UI-related files"""
    ui_files = []
    
    # Collect any additional UI files if they exist
    ui_dirs = ['images', 'logos', 'styles']
    for ui_dir in ui_dirs:
        ui_path = Path(ui_dir)
        if ui_path.exists():
            for file in ui_path.rglob('*'):
                if file.is_file():
                    ui_files.append((str(file), ui_dir))
    
    return ui_files

# Get all resource files
icon_data = collect_icons()
ui_data = collect_ui_files()
>>>>>>> 1473ff09
def collect_data_files():
    """Collect all necessary data files"""
    data_files = []
    
    # Add resource directories
    resource_dirs = ['Icons', 'Images', 'UI', 'Pages', 'Utils', 'Services', 'Base_Components']
    for dir_name in resource_dirs:
        if os.path.exists(dir_name) and os.path.isdir(dir_name):
            data_files.append((dir_name, dir_name))
    
    return data_files
<<<<<<< HEAD

# Comprehensive hidden imports
=======
# Comprehensive hidden imports list
>>>>>>> 1473ff09
hidden_imports = [
    'PyQt6', 'PyQt6.QtCore', 'PyQt6.QtGui', 'PyQt6.QtWidgets', 'PyQt6.QtSvg',
    'kubernetes', 'kubernetes.client', 'kubernetes.config', 'kubernetes.stream',
    'yaml', 'requests', 'psutil', 'logging', 'json', 'datetime', 'threading',
    'subprocess', 'tempfile', 'shutil', 'base64', 'ssl', 'socket'
]

a = Analysis(
    ['main.py'],
    pathex=['.'],
    binaries=[],
    datas=collect_data_files(),
    hiddenimports=hidden_imports,
    hookspath=[],
    hooksconfig={},
    runtime_hooks=[],
    excludes=[],
    noarchive=False,
    optimize=0,
)

# Filter out None values from datas
a.datas = [(dest, source, kind) for dest, source, kind in a.datas if dest is not None]

pyz = PYZ(a.pure)

exe = EXE(
    pyz,
    a.scripts,
    [],
    exclude_binaries=True,
    name='Orchetrix',
    debug=False,
    bootloader_ignore_signals=False,
    strip=False,
    upx=True,
    console=False,
    disable_windowed_traceback=False,
    argv_emulation=False,
    target_arch=None,
    codesign_identity=None,
    entitlements_file=None,
    icon=icon_path if icon_path and os.path.exists(icon_path) else None,
)

coll = COLLECT(
    exe,
    a.binaries,
    a.datas,
    strip=False,
    upx=True,
    upx_exclude=[],
    name='Orchetrix',
)<|MERGE_RESOLUTION|>--- conflicted
+++ resolved
@@ -4,14 +4,6 @@
 from pathlib import Path
 
 # Get absolute path to icon
-<<<<<<< HEAD
-icon_path = os.path.abspath(os.path.join('Icons', 'logoIcon.ico'))
-if not os.path.exists(icon_path):
-    icon_path = os.path.abspath(os.path.join('Icons', 'logoIcon.png'))
-    if not os.path.exists(icon_path):
-        icon_path = None
-
-=======
 icon_path = os.path.abspath(os.path.join('icons', 'logoIcon.ico'))
 
 def collect_icons():
@@ -49,7 +41,6 @@
 # Get all resource files
 icon_data = collect_icons()
 ui_data = collect_ui_files()
->>>>>>> 1473ff09
 def collect_data_files():
     """Collect all necessary data files"""
     data_files = []
@@ -61,12 +52,7 @@
             data_files.append((dir_name, dir_name))
     
     return data_files
-<<<<<<< HEAD
-
-# Comprehensive hidden imports
-=======
 # Comprehensive hidden imports list
->>>>>>> 1473ff09
 hidden_imports = [
     'PyQt6', 'PyQt6.QtCore', 'PyQt6.QtGui', 'PyQt6.QtWidgets', 'PyQt6.QtSvg',
     'kubernetes', 'kubernetes.client', 'kubernetes.config', 'kubernetes.stream',
