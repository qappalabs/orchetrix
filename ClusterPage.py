--- conflicted
+++ resolved
@@ -1,291 +1,10 @@
 import sys
-<<<<<<< HEAD
 from PyQt6.QtWidgets import (QApplication, QMainWindow, QWidget, QVBoxLayout, QHBoxLayout, 
                            QPushButton, QLabel, QFrame, QTabWidget, QGridLayout, QSizePolicy,
-                           QGraphicsDropShadowEffect, QMenu, QToolButton, QToolTip, QLineEdit, 
-                           QStackedWidget)
+                           QGraphicsDropShadowEffect, QMenu, QToolButton, QToolTip, QLineEdit)
 from PyQt6.QtCore import Qt, QSize, QPropertyAnimation, QEasingCurve, QEvent, QTimer, QPoint, QRect
 from PyQt6.QtGui import (QIcon, QFont, QColor, QPalette, QPixmap, QPainter, QLinearGradient, 
-                       QGradient, QShortcut, QAction, QGuiApplication, QActionGroup)
-
-from PodsPage import PodsPage
-from NodesPage import NodesPage
-=======
-from PyQt6.QtWidgets import (QApplication, QMainWindow, QWidget, QVBoxLayout, QHBoxLayout,
-                             QPushButton, QLabel, QFrame, QTabWidget, QGridLayout, QSizePolicy,
-                             QGraphicsDropShadowEffect, QMenu, QToolButton, QToolTip, QLineEdit,
-                             QStackedWidget)
-from PyQt6.QtCore import Qt, QSize, QPropertyAnimation, QEasingCurve, QEvent, QTimer, QPoint, QRect
-from PyQt6.QtGui import (QIcon, QFont, QColor, QPalette, QPixmap, QPainter, QLinearGradient,
-                         QGradient, QShortcut, QAction, QGuiApplication)
-from NodesPage import NodesPage
-from OverviewPage import OverviewPage
-from ConfigMapsPage import ConfigMapsPage  # Import the new ConfigMapsPage
-
-class TitleBar(QWidget):
-    def __init__(self, parent=None):
-        super().__init__(parent)
-        self.parent = parent
-        self.setFixedHeight(40)
-        self.setup_ui()
-        self.old_pos = None
-
-    def setup_ui(self):
-        self.setStyleSheet("""
-            QWidget {
-                background-color: #0D1117;
-                color: #ffffff;
-            }
-        """)
-
-        layout = QHBoxLayout(self)
-        layout.setContentsMargins(10, 0, 10, 0)
-        layout.setSpacing(14)
-
-        # Orchestrix logo on the left using the provided image
-        self.logo_label = QLabel()
-        self.logo_label.setFixedSize(24, 24)
-
-        # Use the image URL for the logo
-        # In a real application, you would want to handle loading errors,
-        # but for demonstration purposes we'll use a direct URL
-        logo_url = "logos/Group 31.png"  # Replace with actual URL
-
-        # For demonstration, let's load a local resource or use a fallback
-        try:
-            pixmap = QPixmap(logo_url)
-            if pixmap.isNull():
-                # Fallback to creating our own logo if URL loading fails
-                pixmap = QPixmap(24, 24)
-                pixmap.fill(Qt.GlobalColor.transparent)
-                painter = QPainter(pixmap)
-                # Create a gradient background similar to the OX logo
-                gradient = QLinearGradient(0, 0, 24, 24)
-                gradient.setColorAt(0, QColor("#FF8A00"))  # Top light orange
-                gradient.setColorAt(1, QColor("#FF5722"))  # Bottom darker orange
-                painter.setBrush(gradient)
-                painter.setPen(Qt.PenStyle.NoPen)
-                painter.drawRoundedRect(0, 0, 24, 24, 6, 6)  # Rounded rectangle for the logo background
-
-                # Add the "Ox" text
-                painter.setPen(QColor("black"))
-                painter.setFont(QFont("Arial", 12, QFont.Weight.Bold))
-                painter.drawText(pixmap.rect(), Qt.AlignmentFlag.AlignCenter, "Ox")
-                painter.end()
-        except:
-            # Fallback if any error occurs
-            pixmap = QPixmap(24, 24)
-            pixmap.fill(QColor("#FF5722"))
-
-        # Scale the pixmap to fit our label size while preserving aspect ratio
-        pixmap = pixmap.scaled(24, 24, Qt.AspectRatioMode.KeepAspectRatio, Qt.TransformationMode.SmoothTransformation)
-        self.logo_label.setPixmap(pixmap)
-
-        # Home icon
-        self.home_btn = QToolButton()
-        self.home_btn.setText("🏠")
-        self.home_btn.setFixedSize(30, 30)
-        self.home_btn.setStyleSheet("""
-            QToolButton {
-                background-color: transparent;
-                color: #ffffff;
-                border: none;
-                font-size: 16px;
-            }
-            QToolButton:hover {
-                background-color: rgba(255, 255, 255, 0.1);
-                border-radius: 4px;
-            }
-        """)
-
-        # Navigation arrows
-        self.back_btn = QToolButton()
-        self.back_btn.setText("←")
-        self.back_btn.setFixedSize(30, 30)
-        self.back_btn.setStyleSheet("""
-            QToolButton {
-                background-color: transparent;
-                color: #ffffff;
-                border: none;
-                font-size: 16px;
-            }
-            QToolButton:hover {
-                background-color: rgba(255, 255, 255, 0.1);
-                border-radius: 4px;
-            }
-        """)
-
-        self.forward_btn = QToolButton()
-        self.forward_btn.setText("→")
-        self.forward_btn.setFixedSize(30, 30)
-        self.forward_btn.setStyleSheet("""
-            QToolButton {
-                background-color: transparent;
-                color: #ffffff;
-                border: none;
-                font-size: 16px;
-            }
-            QToolButton:hover {
-                background-color: rgba(255, 255, 255, 0.1);
-                border-radius: 4px;
-            }
-        """)
-
-        # Window title
-        # self.title_label = QLabel("Orchetrix")
-        # self.title_label.setAlignment(Qt.AlignmentFlag.AlignCenter)
-
-        # Settings and other icons on the right
-        self.troubleshoot_btn = QToolButton()
-        self.troubleshoot_btn.setText("❓")
-        self.troubleshoot_btn.setFixedSize(30, 30)
-        self.troubleshoot_btn.setStyleSheet("""
-            QToolButton {
-                background-color: transparent;
-                color: #ffffff;
-                border: none;
-                font-size: 16px;
-            }
-            QToolButton:hover {
-                background-color: rgba(255, 255, 255, 0.1);
-                border-radius: 4px;
-            }
-        """)
-
-        self.notifications_btn = QToolButton()
-        self.notifications_btn.setText("🔔")
-        self.notifications_btn.setFixedSize(30, 30)
-        self.notifications_btn.setStyleSheet("""
-            QToolButton {
-                background-color: transparent;
-                color: #ffffff;
-                border: none;
-                font-size: 16px;
-            }
-            QToolButton:hover {
-                background-color: rgba(255, 255, 255, 0.1);
-                border-radius: 4px;
-            }
-        """)
-
-        self.profile_btn = QToolButton()
-        self.profile_btn.setText("👤")
-        self.profile_btn.setFixedSize(30, 30)
-        self.profile_btn.setStyleSheet("""
-            QToolButton {
-                background-color: transparent;
-                color: #ffffff;
-                border: none;
-                font-size: 16px;
-            }
-            QToolButton:hover {
-                background-color: rgba(255, 255, 255, 0.1);
-                border-radius: 4px;
-            }
-        """)
-
-        self.settings_btn = QToolButton()
-        self.settings_btn.setText("⚙️")
-        self.settings_btn.setFixedSize(30, 30)
-        self.settings_btn.setStyleSheet("""
-            QToolButton {
-                background-color: transparent;
-                color: #ffffff;
-                border: none;
-                font-size: 16px;
-            }
-            QToolButton:hover {
-                background-color: rgba(255, 255, 255, 0.1);
-                border-radius: 4px;
-            }
-        """)
-
-        # Window control buttons
-        self.minimize_btn = QPushButton("─")
-        self.minimize_btn.setFixedSize(30, 30)
-        self.minimize_btn.clicked.connect(self.parent.showMinimized)
-        self.minimize_btn.setStyleSheet("""
-            QPushButton {
-                background-color: transparent;
-                color: #ffffff;
-                border: none;
-                font-size: 14px;
-            }
-            QPushButton:hover {
-                background-color: rgba(255, 255, 255, 0.1);
-                border-radius: 4px;
-            }
-        """)
-
-        self.maximize_btn = QPushButton("□")
-        self.maximize_btn.setFixedSize(30, 30)
-        self.maximize_btn.clicked.connect(self.toggle_maximize)
-        self.maximize_btn.setStyleSheet("""
-            QPushButton {
-                background-color: transparent;
-                color: #ffffff;
-                border: none;
-                font-size: 14px;
-            }
-            QPushButton:hover {
-                background-color: rgba(255, 255, 255, 0.1);
-                border-radius: 4px;
-            }
-        """)
-
-        self.close_btn = QPushButton("✕")
-        self.close_btn.setFixedSize(30, 30)
-        self.close_btn.clicked.connect(self.parent.close)
-        self.close_btn.setStyleSheet("""
-            QPushButton {
-                background-color: transparent;
-                color: #ffffff;
-                border: none;
-                font-size: 14px;
-            }
-            QPushButton:hover {
-                background-color: #E81123;
-                border-radius: 4px;
-            }
-        """)
-
-        # Add widgets to layout
-        layout.addWidget(self.logo_label)
-        layout.addWidget(self.home_btn)
-        layout.addWidget(self.back_btn)
-        layout.addWidget(self.forward_btn)
-        layout.addStretch(1)
-        #layout.addWidget(self.title_label)
-        layout.addStretch(1)
-        layout.addWidget(self.troubleshoot_btn)
-        layout.addWidget(self.notifications_btn)
-        layout.addWidget(self.profile_btn)
-        layout.addWidget(self.settings_btn)
-        layout.addWidget(self.minimize_btn)
-        layout.addWidget(self.maximize_btn)
-        layout.addWidget(self.close_btn)
-
-    def toggle_maximize(self):
-        if self.parent.isMaximized():
-            self.parent.showNormal()
-            self.maximize_btn.setText("□")
-        else:
-            self.parent.showMaximized()
-            self.maximize_btn.setText("❐")
-
-    def mousePressEvent(self, event):
-        if event.button() == Qt.MouseButton.LeftButton:
-            self.old_pos = event.globalPosition().toPoint()
-
-    def mouseMoveEvent(self, event):
-        if self.old_pos:
-            delta = event.globalPosition().toPoint() - self.old_pos
-            self.parent.move(self.parent.pos() + delta)
-            self.old_pos = event.globalPosition().toPoint()
-
-    def mouseReleaseEvent(self, event):
-        self.old_pos = None
->>>>>>> 133de6ad
+                       QGradient, QShortcut, QAction, QGuiApplication)
 
 class NavMenuDropdown(QMenu):
     def __init__(self, parent=None):
@@ -341,13 +60,7 @@
         self.has_dropdown = has_dropdown
         self.dropdown_open = False
         self.dropdown_menu = None
-<<<<<<< HEAD
-        self.selected_item = None
-        self.active_by_child = False  # Add this new property
-        
-=======
-
->>>>>>> 133de6ad
+        
         # Colors
         self.bg_dark = "#1a1a1a"
         self.accent_blue = "#2196F3"
@@ -379,93 +92,34 @@
         title_action.setEnabled(False)
         self.dropdown_menu.addAction(title_action)
         self.dropdown_menu.addSeparator()
-<<<<<<< HEAD
-        
-        menu_items = []
+        
         if self.item_text == "Workloads":
             menu_items = ["Overview", "Pods", "Deployments", "Daemon Sets", 
-                        "Stateful Sets", "Replica Sets", "Replication Controllers",
-                        "Jobs", "Cron Jobs"]
+                         "Stateful Sets", "Replica Sets", "Replication Controllers",
+                         "Jobs", "Cron Jobs"]
         elif self.item_text == "Config":
             menu_items = ["Config Maps", "Secrets", "Resource Quotas", "Limit Ranges",
-                        "Horizontal Pod Autoscalers", "Pod Disruption Budgets",
-                        "Priority Classes", "Runtime Classes", "Leases"]
+                         "Horizontal Pod Autoscalers", "Pod Disruption Budgets",
+                         "Priority Classes", "Runtime Classes", "Leases"]
         elif self.item_text == "Network":
             menu_items = ["Services", "Endpoints", "Ingresses", "Ingress Classes",
-                        "Network Policies"]
+                         "Network Policies"]
         elif self.item_text == "Storage":
             menu_items = ["Persistent Volume Claims", "Persistent Volumes", 
-                        "Storage Classes"]
-=======
-
-        if self.item_text == "Workloads":
-            menu_items = ["Overview", "Pods", "Deployments", "Daemon Sets",
-                          "Stateful Sets", "Replica Sets", "Replication Controllers",
-                          "Jobs", "Cron Jobs"]
-        elif self.item_text == "Config":
-            menu_items = ["Config Maps", "Secrets", "Resource Quotas", "Limit Ranges",
-                          "Horizontal Pod Autoscalers", "Pod Disruption Budgets",
-                          "Priority Classes", "Runtime Classes", "Leases"]
-        elif self.item_text == "Network":
-            menu_items = ["Services", "Endpoints", "Ingresses", "Ingress Classes",
-                          "Network Policies"]
-        elif self.item_text == "Storage":
-            menu_items = ["Persistent Volume Claims", "Persistent Volumes",
-                          "Storage Classes"]
->>>>>>> 133de6ad
+                         "Storage Classes"]
         elif self.item_text == "Helm":
             menu_items = ["Charts", "Releases"]
         elif self.item_text == "Access Control":
             menu_items = ["Service Accounts", "Cluster Roles", "Roles",
-<<<<<<< HEAD
-                        "Cluster Role Bindings", "Role Bindings"]
-        elif self.item_text == "Custom Resources":
-            menu_items = ["Definitions"]
-
-        # Add actions for all menu items
-        for item in menu_items:
-            action = QAction(item, self.dropdown_menu)
-            action.setData(item)
-            self.dropdown_menu.addAction(action)
-            action.triggered.connect(lambda checked, i=item: self.handle_menu_action(i))
-    
-    def handle_menu_action(self, item):
-        # Reset all buttons and their dropdowns first
-        if hasattr(self.parent_window, "reset_all_buttons_and_dropdowns"):
-            self.parent_window.reset_all_buttons_and_dropdowns()
-        
-        # Update selected item
-        self.selected_item = item
-        self.active_by_child = True
-        self.is_active = True
-        
-        # Update menu item states
-        for action in self.dropdown_menu.actions():
-            if isinstance(action, QAction) and action.data() is not None:
-                action.setProperty("selected", "true" if action.data() == item else "false")
-        
-        # Force style update
-        self.dropdown_menu.style().unpolish(self.dropdown_menu)
-        self.dropdown_menu.style().polish(self.dropdown_menu)
-        self.update_style()
-        
-        # Handle specific actions
-        if item == "Pods":
-            self.parent_window.show_pods_page()
-    
-=======
-                          "Cluster Role Bindings", "Role Bindings"]
+                         "Cluster Role Bindings", "Role Bindings"]
         elif self.item_text == "Custom Resources":
             menu_items = ["Definitions"]
         else:
             menu_items = []
-
+            
         for item in menu_items:
-            action = self.dropdown_menu.addAction(item)
-            action.triggered.connect(lambda checked=False, item_name=item:
-                                     self.parent_window.handle_dropdown_selection(item_name))
-
->>>>>>> 133de6ad
+            self.dropdown_menu.addAction(item)
+            
     def show_dropdown(self):
         if self.has_dropdown:
             self.dropdown_open = True
@@ -581,13 +235,7 @@
         self.border_color = "#2d2d2d"
         self.tab_inactive = "#2d2d2d"
         self.card_bg = "#1e1e1e"
-<<<<<<< HEAD
-        
-        self.current_page = None
-        self.content_stack = QStackedWidget()
-=======
->>>>>>> 133de6ad
-
+        
         self.setup_ui()
 
     def create_cluster_page(self):
@@ -658,38 +306,14 @@
 
         header = self.create_header()
         right_layout.addWidget(header)
-<<<<<<< HEAD
+        
+        tab_container = self.create_tab_container()
+        right_layout.addWidget(tab_container)
         
         content_area = self.create_content_area()
         right_layout.addWidget(content_area, 1)
         
         main_layout.addWidget(right_container, 1)
-=======
-
-        # Create pages
-        self.cluster_page = self.create_cluster_page()
-        self.nodes_page = NodesPage()
-        self.overview_page = OverviewPage()
-        self.configmaps_page = ConfigMapsPage()  # Add the new ConfigMapsPage
-
-        # Add pages to stacked widget
-        self.stacked_widget.addWidget(self.cluster_page)
-        self.stacked_widget.addWidget(self.nodes_page)
-        self.stacked_widget.addWidget(self.overview_page)
-        self.stacked_widget.addWidget(self.configmaps_page)  # Add the new ConfigMapsPage
-
-        # Register pages in dictionary for easy access
-        self.pages["Cluster"] = self.cluster_page
-        self.pages["Nodes"] = self.nodes_page
-        self.pages["Overview"] = self.overview_page
-        self.pages["Config Maps"] = self.configmaps_page  # Register the new page
-
-        right_layout.addWidget(self.stacked_widget)
-        container_layout.addWidget(right_container, 1)
-
-        main_layout.addWidget(container, 1)
-
->>>>>>> 133de6ad
         self.setCentralWidget(main_widget)
 
         # Set initial page
@@ -729,33 +353,6 @@
             layout.addWidget(nav_btn)
 
         layout.addStretch(1)
-<<<<<<< HEAD
-
-        compare_btn = NavIconButton("🖱️", "Compare", False, False, self)
-        terminal_btn = NavIconButton("⌨️", "Terminal", False, False, self)
-        download_btn = NavIconButton("🛠️", "Download", False, False, self)
-        
-        self.nav_buttons.append(compare_btn)
-        self.nav_buttons.append(terminal_btn)
-        self.nav_buttons.append(download_btn)
-        
-        layout.addWidget(compare_btn)
-        layout.addWidget(terminal_btn)
-        layout.addWidget(download_btn)
-=======
-        Compare_btn = NavIconButton("🖱️", "Compare", False, False, self)
-        Terminal_btn = NavIconButton("⌨️", "Terminal", False, False, self)
-        Download_btn = NavIconButton("🛠️", "Download", False, False, self)
-
-        self.nav_buttons.append(Compare_btn)
-        self.nav_buttons.append(Terminal_btn)
-        self.nav_buttons.append(Download_btn)
-
-        layout.addWidget(Compare_btn)
-        layout.addWidget(Terminal_btn)
-        layout.addWidget(Download_btn)
-
->>>>>>> 133de6ad
         return sidebar
 
     def create_header(self):
@@ -854,82 +451,6 @@
 
         return header
 
-<<<<<<< HEAD
-    def create_content_area(self):
-        content_widget = QWidget()
-        content_layout = QGridLayout(content_widget)
-        content_layout.setContentsMargins(0, 0, 0, 0)
-        content_layout.setSpacing(0)
-
-        # Add stacked widget for different pages
-        content_layout.addWidget(self.content_stack)
-
-        # Create pages
-        self.cluster_page = self.create_cluster_page()
-        self.nodes_page = NodesPage()
-        self.pods_page = PodsPage()
-
-        # Add pages to stack
-        self.content_stack.addWidget(self.cluster_page)
-        self.content_stack.addWidget(self.nodes_page)
-        self.content_stack.addWidget(self.pods_page)
-        
-        return content_widget
-    
-    def create_cluster_page(self):
-        page = QWidget()
-        layout = QVBoxLayout(page)  # Changed from QGridLayout to QVBoxLayout
-        layout.setContentsMargins(16, 16, 16, 16)
-        layout.setSpacing(16)
-        
-        # Add tab widget only for cluster page
-        tab_widget = QTabWidget()
-        tab_widget.setStyleSheet("""
-            QTabWidget::pane {
-                border: none;
-            }
-            QTabBar::tab {
-                background-color: transparent;
-                color: #888888;
-                padding: 8px 24px;
-                border: none;
-                margin-right: 2px;
-                font-size: 13px;
-            }
-            QTabBar::tab:selected {
-                color: #ffffff;
-                border-bottom: 2px solid #0095ff;
-            }
-            QTabBar::tab:hover:!selected {
-                color: #ffffff;
-            }
-        """)
-        
-        # Create master tab content
-        master_tab = QWidget()
-        master_layout = QGridLayout(master_tab)
-        master_layout.setContentsMargins(0, 16, 0, 0)
-        master_layout.setSpacing(16)
-        
-        metric_panel1 = self.create_metric_panel()
-        metric_panel2 = self.create_metric_panel()
-        status_panel = self.create_status_panel()
-        
-        master_layout.addWidget(metric_panel1, 0, 0)
-        master_layout.addWidget(metric_panel2, 0, 1)
-        master_layout.addWidget(status_panel, 1, 0, 1, 2)
-        
-        # Create worker tab (empty for now)
-        worker_tab = QWidget()
-        
-        # Add tabs
-        tab_widget.addTab(master_tab, "Master")
-        tab_widget.addTab(worker_tab, "Worker")
-        
-        layout.addWidget(tab_widget)
-        return page
-    
-=======
     def create_tab_container(self):
         tab_widget = QTabWidget()
         tab_widget.setFixedHeight(44)
@@ -937,24 +458,23 @@
         tab_widget.addTab(QWidget(), "Worker")
         tab_widget.setCurrentIndex(0)
         return tab_widget
-
+    
     def create_content_area(self):
         content_widget = QWidget()
         content_layout = QGridLayout(content_widget)
         content_layout.setContentsMargins(16, 16, 16, 16)
         content_layout.setSpacing(16)
-
+        
         metric_panel1 = self.create_metric_panel()
         metric_panel2 = self.create_metric_panel()
         status_panel = self.create_status_panel()
-
+        
         content_layout.addWidget(metric_panel1, 0, 0)
         content_layout.addWidget(metric_panel2, 0, 1)
         content_layout.addWidget(status_panel, 1, 0, 1, 2)
-
+        
         return content_widget
-
->>>>>>> 133de6ad
+    
     def create_metric_panel(self):
         panel = QWidget()
         panel.setStyleSheet(f"""
@@ -1076,14 +596,8 @@
         layout.addWidget(status_subtitle)
 
         return panel
-<<<<<<< HEAD
     
-    def reset_all_buttons_and_dropdowns(self):
-        """Reset all navigation buttons and their dropdowns to default state"""
-=======
-
     def set_active_nav_button(self, active_button):
->>>>>>> 133de6ad
         for btn in self.nav_buttons:
             btn.is_active = False
             btn.active_by_child = False
@@ -1106,87 +620,6 @@
         active_button.is_active = True
         active_button.update_style()
 
-<<<<<<< HEAD
-        # Switch pages based on button
-        if active_button.item_text == "Nodes":
-            self.content_stack.setCurrentWidget(self.nodes_page)
-        elif active_button.item_text == "Cluster":
-            self.content_stack.setCurrentWidget(self.cluster_page)
-        # Other cases will be handled by dropdown menu items
-
-    def show_pods_page(self):
-        """Show the pods page and update navigation state"""
-        # Find workload button
-        workload_button = None
-        for btn in self.nav_buttons:
-            if btn.item_text == "Workloads":
-                workload_button = btn
-                break
-        
-        if workload_button:
-            # Update workload button state
-            workload_button.is_active = True
-            workload_button.active_by_child = True
-            workload_button.update_style()
-            
-            # Update other buttons
-            for btn in self.nav_buttons:
-                if btn != workload_button:
-                    btn.is_active = False
-                    btn.active_by_child = False
-                    btn.update_style()
-        
-        # Switch to pods page
-        self.content_stack.setCurrentWidget(self.pods_page)
-=======
-        # Switch pages based on button clicked
-        if active_button.item_text == "Nodes":
-            self.stacked_widget.setCurrentWidget(self.nodes_page)
-        elif active_button.item_text == "Cluster":
-            self.stacked_widget.setCurrentWidget(self.cluster_page)
-
-    def handle_dropdown_selection(self, item_name):
-        """Handle dropdown menu selections"""
-        print(f"Selected dropdown item: {item_name}")
-        if item_name in self.pages:
-            self.stacked_widget.setCurrentWidget(self.pages[item_name])
-
-        # Find and set the correct nav button as active
-        if item_name == "Overview" or item_name in ["Pods", "Deployments", "Daemon Sets",
-                                                    "Stateful Sets", "Replica Sets",
-                                                    "Replication Controllers", "Jobs", "Cron Jobs"]:
-            # Set Workloads nav button as active
-            for btn in self.nav_buttons:
-                if btn.item_text == "Workloads":
-                    btn.is_active = True
-                    btn.update_style()
-                else:
-                    btn.is_active = False
-                    btn.update_style()
-        elif item_name in ["Config Maps", "Secrets", "Resource Quotas", "Limit Ranges",
-                           "Horizontal Pod Autoscalers", "Pod Disruption Budgets",
-                           "Priority Classes", "Runtime Classes", "Leases"]:
-            # Set Config nav button as active
-            for btn in self.nav_buttons:
-                if btn.item_text == "Config":
-                    btn.is_active = True
-                    btn.update_style()
-                else:
-                    btn.is_active = False
-                    btn.update_style()
-
-    # Mouse events to make the window draggable from the title bar
-    def mousePressEvent(self, event):
-        if event.button() == Qt.MouseButton.LeftButton:
-            self.drag_position = event.globalPosition().toPoint() - self.frameGeometry().topLeft()
-            event.accept()
-
-    def mouseMoveEvent(self, event):
-        if event.buttons() == Qt.MouseButton.LeftButton and hasattr(self, 'drag_position'):
-            self.move(event.globalPosition().toPoint() - self.drag_position)
-            event.accept()
->>>>>>> 133de6ad
-
 if __name__ == "__main__":
     app = QApplication(sys.argv)
     window = DockerDesktopUI()
